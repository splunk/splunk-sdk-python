name: Python CI

on:
  [ push, pull_request ]

jobs:
  build:

    runs-on: ${{ matrix.os }}
    strategy:
      matrix:
        os:
          - ubuntu-latest
<<<<<<< HEAD
        python: [ 3.10.7, 3.11.2]
=======
        python: [3.7]
>>>>>>> f8b1586c
        splunk-version:
          - "8.1"
          - "8.2"
          - "latest"
      fail-fast: false

    steps:
      - name: Checkout code
        uses: actions/checkout@v3

      - name: Run docker-compose
        run: SPLUNK_VERSION=${{matrix.splunk-version}} docker-compose up -d

      - name: Setup Python
        uses: actions/setup-python@v4
        with:
          python-version: ${{ matrix.python }}

      - name: Install tox
        run: pip install tox

      - name: Test Execution
        run: tox -e py<|MERGE_RESOLUTION|>--- conflicted
+++ resolved
@@ -11,11 +11,7 @@
       matrix:
         os:
           - ubuntu-latest
-<<<<<<< HEAD
         python: [ 3.10.7, 3.11.2]
-=======
-        python: [3.7]
->>>>>>> f8b1586c
         splunk-version:
           - "8.1"
           - "8.2"
