--- conflicted
+++ resolved
@@ -22,11 +22,7 @@
       - name: Checkout code
         uses: actions/checkout@v3
 
-<<<<<<< HEAD
-      - name: Run docker-compose
-=======
       - name: Run docker compose
->>>>>>> 0c9469d0
         run: SPLUNK_VERSION=${{matrix.splunk-version}} docker compose up -d
 
       - name: Setup Python
