notifications:
    email: false
sudo: required

services:
    - docker

before_install:
    # Create .splunkrc file with default credentials
    - echo host=127.0.0.1 >> $HOME/.splunkrc
    - echo username=admin >> $HOME/.splunkrc
    - echo password=changeme >> $HOME/.splunkrc
    # Set SPLUNK_HOME
    - export SPLUNK_HOME="/opt/splunk"
    # Pull docker image
    - docker pull splunk/splunk-sdk-travis-ci:$SPLUNK_VERSION
    # Add DOCKER to iptables, 1/10 times this is needed, force 0 exit status
    - sudo iptables -N DOCKER || true
    # Start Docker container
    - docker run -p 127.0.0.1:8089:8089 -d splunk/splunk-sdk-travis-ci:$SPLUNK_VERSION
    # curl Splunk until it returns valid data indicating it has been setup, try 20 times maximum
    - for i in `seq 0 20`; do if curl --fail -k https://localhost:8089/services/server/info &> /dev/null; then break; fi; echo $i; sleep 1; done
    # The upload test needs to refer to a file that Splunk has in the docker
    # container
    - export INPUT_EXAMPLE_UPLOAD=$SPLUNK_HOME/var/log/splunk/splunkd_ui_access.log
    # After initial setup, we do not want to give the SDK any notion that it has
    # a local Splunk installation it can use, so we create a blank SPLUNK_HOME
    # for it, and make a placeholder for log files (which some tests generate)
    - export SPLUNK_HOME=`pwd`/splunk_home
    - mkdir -p $SPLUNK_HOME/var/log/splunk

env:
    - SPLUNK_VERSION=6.6-sdk
    - SPLUNK_VERSION=7.0-sdk

language: python

python:
  - "2.7"
<<<<<<< HEAD
  - "2.6"
  - "3.5"
=======
>>>>>>> f8784963

install: "pip install unittest2"

before_script: python setup.py build dist

script: python setup.py test<|MERGE_RESOLUTION|>--- conflicted
+++ resolved
@@ -37,11 +37,8 @@
 
 python:
   - "2.7"
-<<<<<<< HEAD
   - "2.6"
   - "3.5"
-=======
->>>>>>> f8784963
 
 install: "pip install unittest2"
 
