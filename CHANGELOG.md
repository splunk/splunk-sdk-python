# Splunk Enterprise SDK for Python Changelog

<<<<<<< HEAD
## Version 2.0.2

### Minor changes
* Added six.py file back


## Version 2.0.1

### Bug fixes
* [#567](https://github.com/splunk/splunk-sdk-python/issues/567) Moved "deprecation" dependency


=======
>>>>>>> ba04e1ba
## Version 2.0.0

### Feature updates
* `ensure_binary`, `ensure_str` and `assert_regex` utility methods have been migrated from `six.py` to `splunklib/utils.py`

### Major changes
* Removed code specific to Python 2
* Removed six.py dependency
* Removed `__future__` imports
* Refactored and Updated `splunklib` and `tests` to utilize Python 3 features
* Updated CI test matrix to run with Python versions - 3.7 and 3.9
* Refactored Code throwing `deprecation` warnings
* Refactored Code violating Pylint rules

### Bug fixes
* [#527](https://github.com/splunk/splunk-sdk-python/issues/527) Added check for user roles 
* Fix to access the metadata "finished" field in search commands using the v2 protocol
* Fix for error messages about ChunkedExternProcessor in splunkd.log for Custom Search Commands


## Version 1.7.4

### Bug fixes
* [#532](https://github.com/splunk/splunk-sdk-python/pull/532) Update encoding errors mode to 'replace' [[issue#505](https://github.com/splunk/splunk-sdk-python/issues/505)]
* [#507](https://github.com/splunk/splunk-sdk-python/pull/507) Masked sensitive data in logs [[issue#506](https://github.com/splunk/splunk-sdk-python/issues/506)]

### Minor changes
* [#530](https://github.com/splunk/splunk-sdk-python/pull/530) Update GitHub CI build status in README and removed RTD(Read The Docs) reference

## Version 1.7.3

### Bug fixes
* [#493](https://github.com/splunk/splunk-sdk-python/pull/493) Fixed file permission for event_writer.py file [[issue#487](https://github.com/splunk/splunk-sdk-python/issues/487)]
* [#500](https://github.com/splunk/splunk-sdk-python/pull/500) Replaced index_field with accelerated_field for kvstore [[issue#497](https://github.com/splunk/splunk-sdk-python/issues/497)]
* [#502](https://github.com/splunk/splunk-sdk-python/pull/502) Updated check for IPv6 addresses

### Minor changes
* [#490](https://github.com/splunk/splunk-sdk-python/pull/490) Added ACL properties update feature
* [#495](https://github.com/splunk/splunk-sdk-python/pull/495) Added Splunk 8.1 in GitHub Actions Matrix
* [#485](https://github.com/splunk/splunk-sdk-python/pull/485) Added test case for cookie persistence
* [#503](https://github.com/splunk/splunk-sdk-python/pull/503) README updates on accessing "service" instance in CSC and ModularInput apps
* [#504](https://github.com/splunk/splunk-sdk-python/pull/504) Updated authentication token names in docs to reduce confusion
* [#494](https://github.com/splunk/splunk-sdk-python/pull/494) Reuse splunklib.__version__ in handler.request 

## Version 1.7.2

### Minor changes
* [#482](https://github.com/splunk/splunk-sdk-python/pull/482) Special handling related to the semantic versioning of specific Search APIs functional in Splunk Enterprise 9.0.2 and (Splunk Cloud 9.0.2209). These SDK changes will enable seamless transition between the APIs based on the version of the Splunk Enterprise in use

## Version 1.7.1

### Bug fixes
* [#471](https://github.com/splunk/splunk-sdk-python/pull/471) Fixed support of Load Balancer "sticky sessions" (persistent cookies) [[issue#438](https://github.com/splunk/splunk-sdk-python/issues/438)]

### Minor changes
* [#466](https://github.com/splunk/splunk-sdk-python/pull/466) Tests for CSC apps
* [#467](https://github.com/splunk/splunk-sdk-python/pull/467) Added 'kwargs' parameter for Saved Search History function
* [#475](https://github.com/splunk/splunk-sdk-python/pull/475) README updates

## Version 1.7.0

### New features and APIs
* [#468](https://github.com/splunk/splunk-sdk-python/pull/468) SDK Support for splunkd search API changes

### Bug fixes
* [#464](https://github.com/splunk/splunk-sdk-python/pull/464) Updated checks for wildcards in StoragePasswords [[issue#458](https://github.com/splunk/splunk-sdk-python/issues/458)]

### Minor changes
* [#463](https://github.com/splunk/splunk-sdk-python/pull/463) Preserve third-party cookies

## Version 1.6.20

### New features and APIs
* [#442](https://github.com/splunk/splunk-sdk-python/pull/442) Optional retries feature added
* [#447](https://github.com/splunk/splunk-sdk-python/pull/447) Create job support for "output_mode:json" [[issue#285](https://github.com/splunk/splunk-sdk-python/issues/285)]

### Bug fixes
* [#449](https://github.com/splunk/splunk-sdk-python/pull/449) Set cookie [[issue#438](https://github.com/splunk/splunk-sdk-python/issues/438)]
* [#460](https://github.com/splunk/splunk-sdk-python/pull/460) Remove restart from client.Entity.disable

### Minor changes
* [#444](https://github.com/splunk/splunk-sdk-python/pull/444) Update tox.ini
* [#446](https://github.com/splunk/splunk-sdk-python/pull/446) Release workflow refactor
* [#448](https://github.com/splunk/splunk-sdk-python/pull/448) Documentation changes
* [#450](https://github.com/splunk/splunk-sdk-python/pull/450) Removed examples and it's references from the SDK


## Version 1.6.19

### New features and APIs
* [#441](https://github.com/splunk/splunk-sdk-python/pull/441) JSONResultsReader added and deprecated ResultsReader
  * Pre-requisite: Query parameter 'output_mode' must be set to 'json'
  * Improves performance by approx ~80-90%
  * ResultsReader is deprecated and will be removed in future releases (NOTE: Please migrate to JSONResultsReader)
* [#437](https://github.com/splunk/splunk-sdk-python/pull/437) Added setup_logging() method in splunklib for logging
* [#426](https://github.com/splunk/splunk-sdk-python/pull/426) Added new github_commit modular input example
* [#392](https://github.com/splunk/splunk-sdk-python/pull/392) Break out search argument to option parsing for v2 custom search commands
* [#384](https://github.com/splunk/splunk-sdk-python/pull/384) Added Float parameter validator for custom search commands
* [#371](https://github.com/splunk/splunk-sdk-python/pull/371) Modinput preserve 'app' context

### Bug fixes
* [#439](https://github.com/splunk/splunk-sdk-python/pull/439) Modified POST method debug log to not log sensitive body/data
* [#431](https://github.com/splunk/splunk-sdk-python/pull/431) Add distsearch.conf to Stream Search Command examples [ [issue#418](https://github.com/splunk/splunk-sdk-python/issues/418) ]
* [#419](https://github.com/splunk/splunk-sdk-python/pull/419) Hec endpoint issue[ [issue#345](https://github.com/splunk/splunk-sdk-python/issues/345) ]
* [#416](https://github.com/splunk/splunk-sdk-python/pull/416) Removed strip() method in load_value() method from data.py file [ [issue#400](https://github.com/splunk/splunk-sdk-python/issues/400) ]
* [#148](https://github.com/splunk/splunk-sdk-python/pull/148) Identical entity names will cause an infinite loop

### Minor changes
* [#440](https://github.com/splunk/splunk-sdk-python/pull/440) Github release workflow modified to generate docs
* [#430](https://github.com/splunk/splunk-sdk-python/pull/430) Fix indentation in README
* [#429](https://github.com/splunk/splunk-sdk-python/pull/429) Documented how to access modular input metadata
* [#427](https://github.com/splunk/splunk-sdk-python/pull/427) Replace .splunkrc with .env file in test and examples
* [#424](https://github.com/splunk/splunk-sdk-python/pull/424) Float validator test fix
* [#423](https://github.com/splunk/splunk-sdk-python/pull/423) Python 3 compatibility for ResponseReader.__str__()
* [#422](https://github.com/splunk/splunk-sdk-python/pull/422) ordereddict and all its reference removed
* [#421](https://github.com/splunk/splunk-sdk-python/pull/421) Update README.md
* [#387](https://github.com/splunk/splunk-sdk-python/pull/387) Update filter.py
* [#331](https://github.com/splunk/splunk-sdk-python/pull/331) Fix a couple of warnings spotted when running python 2.7 tests
* [#330](https://github.com/splunk/splunk-sdk-python/pull/330) client: use six.string_types instead of basestring
* [#329](https://github.com/splunk/splunk-sdk-python/pull/329) client: remove outdated comment in Index.submit
* [#262](https://github.com/splunk/splunk-sdk-python/pull/262) Properly add parameters to request based on the method of the request
* [#237](https://github.com/splunk/splunk-sdk-python/pull/237) Don't output close tags if you haven't written a start tag
* [#149](https://github.com/splunk/splunk-sdk-python/pull/149) "handlers" stanza missing in examples/searchcommands_template/default/logging.conf

## Version 1.6.18

### Bug fixes
* [#405](https://github.com/splunk/splunk-sdk-python/pull/405) Fix searchcommands_app example
* [#406](https://github.com/splunk/splunk-sdk-python/pull/406) Fix mod inputs examples
* [#407](https://github.com/splunk/splunk-sdk-python/pull/407) Fixed issue with Streaming and Generating Custom Search Commands dropping fields that aren't present in the first row of results. More details on how to opt-in to this fix can be found here: 
https://github.com/splunk/splunk-sdk-python/blob/develop/README.md#customization [ [issue#401](https://github.com/splunk/splunk-sdk-python/issues/401) ]

### Minor changes
* [#408](https://github.com/splunk/splunk-sdk-python/pull/408) Add search mode example
* [#409](https://github.com/splunk/splunk-sdk-python/pull/409) Add Support for authorization tokens read from .splunkrc [ [issue#388](https://github.com/splunk/splunk-sdk-python/issues/388) ]
* [#413](https://github.com/splunk/splunk-sdk-python/pull/413) Default kvstore owner to nobody [ [issue#231](https://github.com/splunk/splunk-sdk-python/issues/231) ]

## Version 1.6.17

### Bug fixes

* [#383](https://github.com/splunk/splunk-sdk-python/pull/383) Implemented the possibility to provide a SSLContext object to the connect method
* [#396](https://github.com/splunk/splunk-sdk-python/pull/396) Updated KVStore Methods to support dictionaries
* [#397](https://github.com/splunk/splunk-sdk-python/pull/397) Added code changes for encoding '/' in _key parameter in kvstore.data APIs.
* [#398](https://github.com/splunk/splunk-sdk-python/pull/398) Added dictionary support for KVStore "query" methods.
* [#402](https://github.com/splunk/splunk-sdk-python/pull/402) Fixed regression introduced in 1.6.15 to once again allow processing of empty input records in custom search commands (fix [#376](https://github.com/splunk/splunk-sdk-python/issues/376))
* [#404](https://github.com/splunk/splunk-sdk-python/pull/404) Fixed test case failure for 8.0 and latest(8.2.x) splunk version

### Minor changes

* [#381](https://github.com/splunk/splunk-sdk-python/pull/381) Updated current year in conf.py
* [#389](https://github.com/splunk/splunk-sdk-python/pull/389) Fixed few typos
* [#391](https://github.com/splunk/splunk-sdk-python/pull/391) Fixed spelling error in client.py
* [#393](https://github.com/splunk/splunk-sdk-python/pull/393) Updated development status past 3
* [#394](https://github.com/splunk/splunk-sdk-python/pull/394) Updated Readme steps to run examples
* [#395](https://github.com/splunk/splunk-sdk-python/pull/395) Updated random_number.py
* [#399](https://github.com/splunk/splunk-sdk-python/pull/399) Moved CI tests to GitHub Actions
* [#403](https://github.com/splunk/splunk-sdk-python/pull/403) Removed usage of Easy_install to install SDK

## Version 1.6.16

### Bug fixes
[#312](https://github.com/splunk/splunk-sdk-python/pull/312) Fix issue [#309](https://github.com/splunk/splunk-sdk-python/issues/309), avoid catastrophic backtracking in searchcommands

## Version 1.6.15

### Bug fixes

* [#301](https://github.com/splunk/splunk-sdk-python/pull/301) Fix chunk synchronization
* [#327](https://github.com/splunk/splunk-sdk-python/pull/327) Rename and cleanup follow-up for chunk synchronization
* [#352](https://github.com/splunk/splunk-sdk-python/pull/352) Allow supplying of a key-value body when calling Context.post()

### Minor changes

* [#350](https://github.com/splunk/splunk-sdk-python/pull/350) Initial end-to-end tests for streaming, reporting, generating custom search commands
* [#348](https://github.com/splunk/splunk-sdk-python/pull/348) Update copyright years to 2020 
* [#346](https://github.com/splunk/splunk-sdk-python/pull/346) Readme updates to urls, terminology, and formatting
* [#317](https://github.com/splunk/splunk-sdk-python/pull/317) Fix deprecation warnings

## Version 1.6.14

### Bug fix
* `SearchCommand` now correctly supports multibyte characters in Python 3.

## Version 1.6.13

### Bug fix
* Fixed regression in mod inputs which resulted in error ’file' object has no attribute 'readable’, by not forcing to text/bytes in mod inputs event writer any longer.

### Minor changes
* Minor updates to the splunklib search commands to support Python 3

## Version 1.6.12

### New features and APIs
* Added Bearer token support using Splunk Token in v7.3
* Made modinput text consistent

### Bug fixes
* Changed permissions from 755 to 644 for Python files to pass Appinspect checks
* Removed version check on ssl verify toggle

## Version 1.6.11

### Bug Fix

* Fix custom search command V2 failures on Windows for Python 3

## Version 1.6.10

### Bug Fix

* Fix long type gets wrong values on Windows for Python 2

## Version 1.6.9

### Bug Fix

* Fix buffered input in Python 3

## Version 1.6.8

### Bug Fix

* Fix custom search command on Python 3 on Windows

## Version 1.6.7

### Changes

* Updated the Splunk Enterprise SDK for Python to work with the Python 3 version of Splunk Enterprise on Windows
* Improved the performance of deleting/updating an input
* Added logging to custom search commands app to showcase how to do logging in custom search commands by using the Splunk Enterprise SDK for Python

## Version 1.6.6

### Bug fixes

* Fix ssl verify to require certs when true

### Minor changes

* Make the explorer example compatible w/ Python 3
* Add full support for unicode in SearchCommands
* Add return code for invalid_args block

## Version 1.6.5

### Bug fixes

* Fixed XML responses to not throw errors for unicode characters.

## Version 1.6.4

### New features and APIs

Not Applicable

### Minor Changes

* Changed `splunklib/binding.py` Context class' constructor initialization to support default settings for encrypted http communication when creating the HttpLib object that it depends on. This is extracted from the keyword dictionary that is provided for its initializaiton. Encryption defaults to enabled if not specified.
* Changed `splunklib/binding.py` HttpLib class constructor to include the `verify` parameter in order to support default encryption if the default handler is being used. Encryption defaults to enabled if not specified.
* Changed `splunklib/binding.py` `handler` function to include the `verify` parameter in order to support default encryption.
* Changed `splunklib/binding.py` `handler`'s nested `connect` function to create the context in as unverified if specified by the `verify` parameter.

### Bug fixes

Not Applicable

### Documentation

* Changed `examples/searchcommands_app/package/bin/filter.py` FilterCommand.update doc-string from `map` to `update` in order to align with Splunk search changes.
* Changed `examples/searchcommands_app/package/default/searchbnf.conf` [filter-command].example1 from the `map` keyword to the `update` keyword in order to align with Splunk search changes.
* Changed `splunklib/binding.py` Context class' doc-string to include the `verify` parameter and type information related to the new keyword dictionary parameter `verify`.
* Changed `splunklib/binding.py` `handler` function's doc-string to include the `verify` parameter and type information related to the parameter `verify`.
* Changed `splunklib/client.py` `connect` function doc-string to include the `verify` parameter and type information related to the new keyword dictionary parameter `verify`.
* Changed `splunklib/client.py` `Service` Class' doc-string to include the `verify` parameter and type information related to the new keyword dictionary parameter `verify`.

## Version 1.6.3

### New features and APIs

* Support for Python 3.x has been added for external integrations with the Splunk platform. However, because Splunk Enterprise 7+ still includes Python 2.7.x, any apps or scripts that run on the Splunk platform must continue to be written for Python 2.7.x.

### Bug fixes

The following bugs have been fixed:

* Search commands error - `ERROR ChunkedExternProcessor - Invalid custom search command type: eventing`.

* Search commands running more than once for certain cases.

* Search command protocol v2 inverting the `distributed` configuration flag.

## Version 1.6.2

### Minor changes

* Use relative imports throughout the SDK.

* Performance improvement when constructing `Input` entity paths.

## Version 1.6.1

### Bug Fixes

* Fixed Search Commands exiting if the external process returns a zero status code (Windows only).

* Fixed Search Command Protocol v2 not parsing the `maxresultrows` and `command` metadata properties.

* Fixed double prepending the `Splunk ` prefix for authentication tokens.

* Fixed `Index.submit()` for namespaced `Service` instances.

* Fixed uncaught `AttributeError` when accessing `Entity` properties (GitHub issue #131).

### Minor Changes

* Fixed broken tests due to expired SSL certificate.

## Version 1.6.0

### New Features and APIs

* Added support for KV Store.

* Added support for HTTP basic authentication (GitHub issue #117).

* Improve support for HTTP keep-alive connections (GitHub issue #122).


### Bug Fixes

* Fixed Python 2.6 compatibility (GitHub issue #141).

* Fixed appending restrictToHost to UDP inputs (GitHub issue #128).

### Minor Changes

* Added support for Travis CI.

* Updated the default test runner.

* Removed shortened links from documentation and comments.

## Version 1.5.0

### New features and APIs

* Added support for the new experimental Search Command Protocol v2, for Splunk 6.3+.

  Opt-in by setting `chunked = true` in commands.conf. See `examples/searchcommands_app/package/default/commands-scpv2.conf`.

* Added support for invoking external search command processes.

  See `examples/searchcommands_app/package/bin/pypygeneratext.py`.

* Added a new search command type: EventingCommand is the base class for commands that filter events arriving at a
  search head from one or more search peers.

  See `examples/searchcommands_app/package/bin/filter.py`.

* Added `splunklib` logger so that command loggers can be configured independently of the `splunklib.searchcommands`
  module.

  See `examples/searchcommands_app/package/default/logger.conf` for guidance on logging configuration.

* Added `splunklib.searchcommands.validators.Match` class for verifying that an option value matches a regular
  expression pattern.

### Bug fixes

* GitHub issue 88: `splunklib.modularinput`, `<done/>` written even when `done=False`.

* GitHub issue 115: `splunklib.searchcommands.splunk_csv.dict_reader` raises `KeyError` when `supports_multivalues = True`.

* GitHub issue 119: `None` returned in `_load_atom_entries`.

* Various other bug fixes/improvements for Search Command Protocol v1.

* Various bug fixes/improvements to the full splunklib test suite.

## Version 1.4.0

### New features and APIs

* Added support for cookie-based authentication, for Splunk 6.2+.

* Added support for installing as a Python egg.

* Added a convenience `Service.job()` method to get a `Job` by its sid.

### Bug fixes

* Restored support for Python 2.6 (GitHub issues #96 & #114).

* Fix `SearchCommands` decorators and `Validator` classes (GitHub issue #113).

* Fix `SearchCommands` bug iterating over `None` in `dict_reader.fieldnames` (GitHub issue #110).

* Fixed JSON parsing errors (GitHub issue #100).

* Retain the `type` property when parsing Atom feeds (GitHub issue #92).

* Update non-namespaced server paths with a `/services/` prefix. Fixes a bug where setting the `owner` and/or `app` on a `Service` could produce 403 errors on some REST API endpoints.

* Modular input `Argument.title` is now written correctly.

* `Client.connect` will now always return a `Service` instance, even if user credentials are invalid.

* Update the `saved_search/saved_search.py` example to handle saved searches with names containing characters that must be URL encoded (ex: `"Top 5 sourcetypes"`).

### Minor Changes

* Update modular input examples with readable titles.

* Improvements to `splunklib.searchcommands` tests.

* Various docstring and code style corrections.

* Updated some tests to pass on Splunk 6.2+.

## Version 1.3.1

### Bug fixes

* Hot fix to `binding.py` to work with Python 2.7.9, which introduced SSL certificate validation by default as outlined in [PEP 476](https://www.python.org/dev/peps/pep-0476).
* Update `async`, `handler_proxy`, and `handler_urllib2` examples to work with Python 2.7.9 by disabling SSL certificate validation by default.

## Version 1.3.0

### New features and APIs

* Added support for Storage Passwords.

* Added a script (GenerateHelloCommand) to the searchcommand_app to generate a custom search command.

* Added a human-readable argument titles to modular input examples.

* Renamed the searchcommand `csv` module to `splunk_csv`.

### Bug fixes

* Now entities that contain slashes in their name can be created, accessed and deleted correctly.

* Fixed a performance issue with connecting to Splunk on Windows.

* Improved the `service.restart()` function.

## Version 1.2.3

### New features and APIs

* Improved error handling in custom search commands

  SearchCommand.process now catches all exceptions and

  1. Writes an error message for display in the Splunk UI.

     The error message is the text of the exception. This is new behavior.

  2. Logs a traceback to SearchCommand.logger. This is old behavior.

* Made ResponseReader more streamlike, so that it can be wrapped in an
  io.BufferedReader to realize a significant performance gain.

  *Example usage*

  ```
  import io
  ...
  response = job.results(count=maxRecords, offset=self._offset)
  resultsList = results.ResultsReader(io.BufferedReader(response))
  ```

### Bug fixes

1. The results reader now catches SyntaxError exceptions instead of
   `xml.etree.ElementTree.ParseError` exceptions. `ParseError` wasn't
   introduced until Python 2.7. This masked the root cause of errors
   data errors in result elements.

2. When writing a ReportingCommand you no longer need to include a map method.

## Version 1.2.2

### Bug fixes

1. Addressed a problem with autologin and added test coverage for the use case.

   See `ServiceTestCase.test_autologin` in tests/test_service.py.

## Version 1.2.1

### New features and APIs

* Added features for building custom search commands in Python

  1. Access Splunk Search Results Info.

     See the `SearchCommand.search_results_info` property.

  2. Communicate with Splunk.

     See the `SearchCommand.service` property.

  3. Control logging and view command configuration settings from the Splunk
     command line

     + The `logging_configuration` option lets you pick an alternative logging
       configuration file for a command invocation.

     + The `logging_level` option lets you set the logging level for a command
       invocation.

     + The `show_configuration` option writes command configuration settings
       to the Splunk Job Inspector.

  4. Get a more complete picture of what's happening when an error occurs

     Command error messages now include a full stack trace.

  5. Enable the Splunk Search Assistant to display command help.

     See `examples/searchcommands_app/default/searchbnf.conf`

  6. Write messages for display by the job inspector.

     See `SearchCommand.messages`.

* Added a feature for building modular inputs.

  1. Communicate with Splunk.

     See the `Script.service` property.

### Bug fixes

* When running `setup.py dist` without running `setup.py build`, there is no
  longer a `No such file or directory` error on the command line, and the
  command behaves as expected.

* When setting the sourcetype of a modular input event, events are indexed
  properly.

  Previously Splunk would encounter an error and skip them.

### Quality improvements

* Better code documentation and unit test coverage.

## Version 1.2

### New features and APIs

* Added support for building custom search commands in Python using the Splunk
  SDK for Python.

### Bug fix

* When running `setup.py dist` without running `setup.py build`, there is no
  longer a `No such file or directory` error on the command line, and the
  command behaves as expected.

* When setting the sourcetype of a modular input event, events are indexed properly.
  Previously Splunk would encounter an error and skip them.

### Breaking changes

* If modular inputs were not being indexed by Splunk because a sourcetype was set
  (and the SDK was not handling them correctly), they will be indexed upon updating
  to this version of the SDK.

### Minor changes

* Docstring corrections in the modular input examples.

* A minor docstring correction in `splunklib/modularinput/event_writer.py`.

## Version 1.1

### New features and APIs

* Added support for building modular input scripts in Python using the Splunk
  SDK for Python.

### Minor additions

* Added 2 modular input examples: `Github forks` and `random numbers`.

* Added a `dist` command to `setup.py`. Running `setup.py dist` will generate
  2 `.spl` files for the new modular input example apps.

* `client.py` in  the `splunklib` module will now restart Splunk via an HTTP
  post request instead of an HTTP get request.

* `.gitignore` has been updated to ignore `local` and `metadata` subdirectories
for any examples.

## Version 1.0

### New features and APIs

* An `AuthenticationError` exception has been added.
  This exception is a subclass of `HTTPError`, so existing code that expects
  HTTP 401 (Unauthorized) will continue to work.

* An `"autologin"` argument has been added to the `splunklib.client.connect` and
  `splunklib.binding.connect` functions. When set to true, Splunk automatically
  tries to log in again if the session terminates.

* The `is_ready` and `is_done` methods have been added to the `Job` class to
  improve the verification of a job's completion status.

* Modular inputs have been added (requires Splunk 5.0+).

* The `Jobs.export` method has been added, enabling you to run export searches.

* The `Service.restart` method now takes a `"timeout"` argument. If a timeout
  period is specified, the function blocks until splunkd has restarted or the
  timeout period has passed. Otherwise, if a timeout period has not been
  specified, the function returns immediately and you must check whether splunkd
  has restarted yourself.

* The `Collections.__getitem__` method can fetch items from collections with an
  explicit namespace. This example shows how to retrieve a saved search for a
  specific namespace:

        from splunklib.binding import namespace
        ns = client.namespace(owner='nobody', app='search')
        result = service.saved_searches['Top five sourcetypes', ns]

* The `SavedSearch` class has been extended by adding the following:
    - Properties: `alert_count`, `fired_alerts`, `scheduled_times`, `suppressed`
    - Methods: `suppress`, `unsuppress`

* The `Index.attached_socket` method has been added. This method can be used
  inside a `with` block to submit multiple events to an index, which is a more
  idiomatic style than using the existing `Index.attach` method.

* The `Indexes.get_default` method has been added for returnings the name of the
  default index.

* The `Service.search` method has been added as a shortcut for creating a search
  job.

* The `User.role_entities` convenience method has been added for returning a
  list of role entities of a user.

* The `Role` class has been added, including the `grant` and `revoke`
  convenience methods for adding and removing capabilities from a role.

* The `Application.package` and `Application.updateInfo` methods have been
  added.


### Breaking changes

* `Job` objects are no longer guaranteed to be ready for querying.
  Client code should call the `Job.is_ready` method to determine when it is safe
  to access properties on the job.

* The `Jobs.create` method can no longer be used to create a oneshot search
  (with `"exec_mode=oneshot"`). Use the `Jobs.oneshot` method instead.

* The `ResultsReader` interface has changed completely, including:
    - The `read` method has been removed and you must iterate over the
      `ResultsReader` object directly.
    - Results from the iteration are either `dict`s or instances of
      `results.Message`.

* All `contains` methods on collections have been removed.
  Use Python's `in` operator instead. For example:

        # correct usage
        'search' in service.apps

        # incorrect usage
        service.apps.contains('search')

* The `Collections.__getitem__` method throws `AmbiguousReferenceException` if
  there are multiple entities that have the specified entity name in
  the current namespace.

* The order of arguments in the `Inputs.create` method has changed. The `name`
  argument is now first, to be consistent with all other collections and all
  other operations on `Inputs`.

* The `ConfFile` class has been renamed to `ConfigurationFile`.

* The `Confs` class has been renamed to `Configurations`.

* Namespace handling has changed and any code that depends on namespace handling
  in detail may break.

* Calling the `Job.cancel` method on a job that has already been cancelled no
  longer has any effect.

* The `Stanza.submit` method now takes a `dict` instead of a raw string.


### Bug fixes and miscellaneous changes

* Collection listings are optionally paginated.

* Connecting with a pre-existing session token works whether the token begins
  with 'Splunk ' or not; the SDK handles either case correctly.

* Documentation has been improved and expanded.

* Many small bugs have been fixed.


## 0.8.0 (beta)

### Features

* Improvements to entity state management
* Improvements to usability of entity collections
* Support for collection paging - collections now support the paging arguments:
  `count`, `offset`, `search`, `sort_dir`, `sort_key` and `sort_mode`. Note
  that `Inputs` and `Jobs` are not pageable collections and only support basic
  enumeration and iteration.
* Support for event types:
    - Added Service.event_types + units
    - Added examples/event_types.py
* Support for fired alerts:
    - Added Service.fired_alerts + units
    - Added examples/fired_alerts.py
* Support for saved searches:
    - Added Service.saved_searches + units
    - Added examples/saved_searches.py
* Sphinx based SDK docs and improved source code docstrings.
* Support for IPv6 - it is now possible to connect to a Splunk instance
  listening on an IPv6 address.

### Breaking changes

#### Module name

The core module was renamed from `splunk` to `splunklib`. The Splunk product
ships with an internal Python module named `splunk` and the name conflict
with the SDK prevented installing the SDK into Splunk Python sandbox for use
by Splunk extensions. This module name change enables the Python SDK to be
installed on the Splunk server.

#### State caching

The client module was modified to enable Entity state caching which required
changes to the `Entity` interface and changes to the typical usage pattern.

Previously, entity state values where retrieved with a call to `Entity.read`
which would issue a round-trip to the server and return a dictionary of values
corresponding to the entity `content` field and, in a similar way, a call to
`Entity.readmeta` would issue in a round-trip and return a dictionary
contianing entity metadata values.

With the change to enable state caching, the entity is instantiated with a
copy of its entire state record, which can be accessed using a variety of
properties:

* `Entity.state` returns the entire state record
* `Entity.content` returns the content field of the state record
* `Entity.access` returns entity access metadata
* `Entity.fields` returns entity content metadata

`Entity.refresh` is a new method that issues a round-trip to the server
and updates the local, cached state record.

`Entity.read` still exists but has been changed slightly to return the
entire state record and not just the content field. Note that `read` does
not update the cached state record. The `read` method is basically a thin
wrapper over the corresponding HTTP GET that returns a parsed entity state
record instaed of the raw HTTP response.

The entity _callable_ returns the `content` field as before, but now returns
the value from the local state cache instead of issuing a round-trip as it
did before.

It is important to note that refreshing the local state cache is always
explicit and always requires a call to `Entity.refresh`. So, for example
if you call `Entity.update` and then attempt to retrieve local values, you
will not see the newly updated values, you will see the previously cached
values. The interface is designed to give the caller complete control of
when round-trips are issued and enable multiple updates to be made before
refreshing the entity.

The `update` and action methods are all designed to support a _fluent_ style
of programming, so for example you can write:

    entity.update(attr=value).refresh()

And

    entity.disable().refresh()

An important benefit and one of the primary motivations for this change is
that iterating a collection of entities now results in a single round-trip
to the server, because every entity collection member is initialized with
the result of the initial GET on the collection resource instead of requiring
N+1 round-trips (one for each entity + one for the collection), which was the
case in the previous model. This is a significant improvement for many
common scenarios.

#### Collections

The `Collection` interface was changed so that `Collection.list` and the
corresponding collection callable return a list of member `Entity` objects
instead of a list of member entity names. This change was a result of user
feedback indicating that people expected to see eg: `service.apps()` return
a list of apps and not a list of app names.

#### Naming context

Previously the binding context (`binding.Context`) and all tests & samples took
a single (optional) `namespace` argument that specified both the app and owner
names to use for the binding context. However, the underlying Splunk REST API
takes these as separate `app` and `owner` arguments and it turned out to be more
convenient to reflect these arguments directly in the SDK, so the binding
context (and all samples & test) now take separate (and optional) `app` and
`owner` arguments instead of the prior `namespace` argument.

You can find a detailed description of Splunk namespaces in the Splunk REST
API reference under the section on accessing Splunk resources at:

* http://docs.splunk.com/Documentation/Splunk/latest/RESTAPI/RESTresources

#### Misc. API

* Update all classes in the core library modules to use new-style classes
* Rename Job.setpriority to Job.set_priority
* Rename Job.setttl to Job.set_ttl

### Bug fixes

* Fix for GitHub Issues: 2, 10, 12, 15, 17, 18, 21
* Fix for incorrect handling of mixed case new user names (need to account for
  fact that Splunk automatically lowercases)
* Fix for Service.settings so that updates get sent to the correct endpoint
* Check name arg passed to Collection.create and raise ValueError if not
  a basestring
* Fix handling of resource names that are not valid URL segments by quoting the
  resource name when constructing its path

## 0.1.0a (preview)

* Fix a bug in the dashboard example
* Ramp up README with more info

## 0.1.0 (preview)

* Initial Python SDK release
<|MERGE_RESOLUTION|>--- conflicted
+++ resolved
@@ -1,20 +1,5 @@
 # Splunk Enterprise SDK for Python Changelog
 
-<<<<<<< HEAD
-## Version 2.0.2
-
-### Minor changes
-* Added six.py file back
-
-
-## Version 2.0.1
-
-### Bug fixes
-* [#567](https://github.com/splunk/splunk-sdk-python/issues/567) Moved "deprecation" dependency
-
-
-=======
->>>>>>> ba04e1ba
 ## Version 2.0.0
 
 ### Feature updates
