--- conflicted
+++ resolved
@@ -4,11 +4,7 @@
 
 # The Splunk Enterprise Software Development Kit for Python
 
-<<<<<<< HEAD
-#### Version 2.0.2
-=======
 #### Version 2.0.0
->>>>>>> 0c9469d0
 
 The Splunk Enterprise Software Development Kit (SDK) for Python contains library code designed to enable developers to build applications using the Splunk platform.
 
