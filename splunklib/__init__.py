# Copyright © 2011-2024 Splunk, Inc.
#
# Licensed under the Apache License, Version 2.0 (the "License"): you may
# not use this file except in compliance with the License. You may obtain
# a copy of the License at
#
#     http://www.apache.org/licenses/LICENSE-2.0
#
# Unless required by applicable law or agreed to in writing, software
# distributed under the License is distributed on an "AS IS" BASIS, WITHOUT
# WARRANTIES OR CONDITIONS OF ANY KIND, either express or implied. See the
# License for the specific language governing permissions and limitations
# under the License.

"""Python library for Splunk."""

import logging

DEFAULT_LOG_FORMAT = '%(asctime)s, Level=%(levelname)s, Pid=%(process)s, Logger=%(name)s, File=%(filename)s, ' \
                     'Line=%(lineno)s, %(message)s'
DEFAULT_DATE_FORMAT = '%Y-%m-%d %H:%M:%S %Z'


# To set the logging level of splunklib
# ex. To enable debug logs, call this method with parameter 'logging.DEBUG'
# default logging level is set to 'WARNING'
def setup_logging(level, log_format=DEFAULT_LOG_FORMAT, date_format=DEFAULT_DATE_FORMAT):
    logging.basicConfig(level=level,
                        format=log_format,
                        datefmt=date_format)


<<<<<<< HEAD
__version_info__ = (2, 0, 2)
=======
__version_info__ = (2, 0, 0)
>>>>>>> 0c9469d0
__version__ = ".".join(map(str, __version_info__))<|MERGE_RESOLUTION|>--- conflicted
+++ resolved
@@ -30,9 +30,5 @@
                         datefmt=date_format)
 
 
-<<<<<<< HEAD
-__version_info__ = (2, 0, 2)
-=======
 __version_info__ = (2, 0, 0)
->>>>>>> 0c9469d0
 __version__ = ".".join(map(str, __version_info__))