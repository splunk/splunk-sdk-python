--- conflicted
+++ resolved
@@ -29,7 +29,6 @@
                         format=log_format,
                         datefmt=date_format)
 
-<<<<<<< HEAD
 
 def ensure_binary(s, encoding='utf-8', errors='strict'):
     """
@@ -75,9 +74,5 @@
     return getattr(self, "assertRegex")(*args, **kwargs)
 
 
-__version_info__ = (1, 7, 2)
-
-=======
 __version_info__ = (1, 7, 3)
->>>>>>> 7c9468f3
 __version__ = ".".join(map(str, __version_info__))