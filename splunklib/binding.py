# Copyright 2011-2015 Splunk, Inc.
#
# Licensed under the Apache License, Version 2.0 (the "License"): you may
# not use this file except in compliance with the License. You may obtain
# a copy of the License at
#
#     http://www.apache.org/licenses/LICENSE-2.0
#
# Unless required by applicable law or agreed to in writing, software
# distributed under the License is distributed on an "AS IS" BASIS, WITHOUT
# WARRANTIES OR CONDITIONS OF ANY KIND, either express or implied. See the
# License for the specific language governing permissions and limitations
# under the License.

"""The **splunklib.binding** module provides a low-level binding interface to the
`Splunk REST API <http://docs.splunk.com/Documentation/Splunk/latest/RESTAPI/RESTcontents>`_.

This module handles the wire details of calling the REST API, such as
authentication tokens, prefix paths, URL encoding, and so on. Actual path
segments, ``GET`` and ``POST`` arguments, and the parsing of responses is left
to the user.

If you want a friendlier interface to the Splunk REST API, use the
:mod:`splunklib.client` module.
"""

import io
import logging
import socket
import ssl
import time
from base64 import b64encode
from contextlib import contextmanager
from datetime import datetime
from functools import wraps
from io import BytesIO
from urllib import parse
from http import client
from http.cookies import SimpleCookie
from xml.etree.ElementTree import XML, ParseError

from splunklib.data import record

logger = logging.getLogger(__name__)

__all__ = [
    "AuthenticationError",
    "connect",
    "Context",
    "handler",
    "HTTPError",
    "UrlEncoded",
    "_encode",
    "_make_cookie_header",
    "_NoAuthenticationToken",
    "namespace"
]

# If you change these, update the docstring
# on _authority as well.
DEFAULT_HOST = "localhost"
DEFAULT_PORT = "8089"
DEFAULT_SCHEME = "https"


def _log_duration(f):
    @wraps(f)
    def new_f(*args, **kwargs):
        start_time = datetime.now()
        val = f(*args, **kwargs)
        end_time = datetime.now()
        logger.debug("Operation took %s", end_time - start_time)
        return val

    return new_f


def _parse_cookies(cookie_str, dictionary):
    """Tries to parse any key-value pairs of cookies in a string,
    then updates the the dictionary with any key-value pairs found.

    **Example**::

        dictionary = {}
        _parse_cookies('my=value', dictionary)
        # Now the following is True
        dictionary['my'] == 'value'

    :param cookie_str: A string containing "key=value" pairs from an HTTP "Set-Cookie" header.
    :type cookie_str: ``str``
    :param dictionary: A dictionary to update with any found key-value pairs.
    :type dictionary: ``dict``
    """
    parsed_cookie = SimpleCookie(cookie_str)
    for cookie in list(parsed_cookie.values()):
        dictionary[cookie.key] = cookie.coded_value


def _make_cookie_header(cookies):
    """
    Takes a list of 2-tuples of key-value pairs of
    cookies, and returns a valid HTTP ``Cookie``
    header.

    **Example**::

        header = _make_cookie_header([("key", "value"), ("key_2", "value_2")])
        # Now the following is True
        header == "key=value; key_2=value_2"

    :param cookies: A list of 2-tuples of cookie key-value pairs.
    :type cookies: ``list`` of 2-tuples
    :return: ``str` An HTTP header cookie string.
    :rtype: ``str``
    """
    return "; ".join(f"{key}={value}" for key, value in cookies)


# Singleton values to eschew None
class _NoAuthenticationToken:
    """The value stored in a :class:`Context` or :class:`splunklib.client.Service`
    class that is not logged in.

    If a ``Context`` or ``Service`` object is created without an authentication
    token, and there has not yet been a call to the ``login`` method, the token
    field of the ``Context`` or ``Service`` object is set to
    ``_NoAuthenticationToken``.

    Likewise, after a ``Context`` or ``Service`` object has been logged out, the
    token is set to this value again.
    """


class UrlEncoded(str):
    """This class marks URL-encoded strings.
    It should be considered an SDK-private implementation detail.

    Manually tracking whether strings are URL encoded can be difficult. Avoid
    calling ``urllib.quote`` to replace special characters with escapes. When
    you receive a URL-encoded string, *do* use ``urllib.unquote`` to replace
    escapes with single characters. Then, wrap any string you want to use as a
    URL in ``UrlEncoded``. Note that because the ``UrlEncoded`` class is
    idempotent, making multiple calls to it is OK.

    ``UrlEncoded`` objects are identical to ``str`` objects (including being
    equal if their contents are equal) except when passed to ``UrlEncoded``
    again.

    ``UrlEncoded`` removes the ``str`` type support for interpolating values
    with ``%`` (doing that raises a ``TypeError``). There is no reliable way to
    encode values this way, so instead, interpolate into a string, quoting by
    hand, and call ``UrlEncode`` with ``skip_encode=True``.

    **Example**::

        import urllib
        UrlEncoded(f'{scheme}://{urllib.quote(host)}', skip_encode=True)

    If you append ``str`` strings and ``UrlEncoded`` strings, the result is also
    URL encoded.

    **Example**::

        UrlEncoded('ab c') + 'de f' == UrlEncoded('ab cde f')
        'ab c' + UrlEncoded('de f') == UrlEncoded('ab cde f')
    """

    def __new__(self, val='', skip_encode=False, encode_slash=False):
        if isinstance(val, UrlEncoded):
            # Don't urllib.quote something already URL encoded.
            return val
        if skip_encode:
            return str.__new__(self, val)
        if encode_slash:
            return str.__new__(self, parse.quote_plus(val))
       # When subclassing str, just call str.__new__ method
        # with your class and the value you want to have in the
        # new string.
        return str.__new__(self, parse.quote(val))

    def __add__(self, other):
        """self + other

        If *other* is not a ``UrlEncoded``, URL encode it before
        adding it.
        """
        if isinstance(other, UrlEncoded):
            return UrlEncoded(str.__add__(self, other), skip_encode=True)

        return UrlEncoded(str.__add__(self, parse.quote(other)), skip_encode=True)

    def __radd__(self, other):
        """other + self

        If *other* is not a ``UrlEncoded``, URL _encode it before
        adding it.
        """
        if isinstance(other, UrlEncoded):
            return UrlEncoded(str.__radd__(self, other), skip_encode=True)

        return UrlEncoded(str.__add__(parse.quote(other), self), skip_encode=True)

    def __mod__(self, fields):
        """Interpolation into ``UrlEncoded``s is disabled.

        If you try to write ``UrlEncoded("%s") % "abc", will get a
        ``TypeError``.
        """
        raise TypeError("Cannot interpolate into a UrlEncoded object.")

    def __repr__(self):
        return f"UrlEncoded({repr(parse.unquote(str(self)))})"


@contextmanager
def _handle_auth_error(msg):
    """Handle re-raising HTTP authentication errors as something clearer.

    If an ``HTTPError`` is raised with status 401 (access denied) in
    the body of this context manager, re-raise it as an
    ``AuthenticationError`` instead, with *msg* as its message.

    This function adds no round trips to the server.

    :param msg: The message to be raised in ``AuthenticationError``.
    :type msg: ``str``

    **Example**::

        with _handle_auth_error("Your login failed."):
             ... # make an HTTP request
    """
    try:
        yield
    except HTTPError as he:
        if he.status == 401:
            raise AuthenticationError(msg, he)
        else:
            raise


def _authentication(request_fun):
    """Decorator to handle autologin and authentication errors.

    *request_fun* is a function taking no arguments that needs to
    be run with this ``Context`` logged into Splunk.

    ``_authentication``'s behavior depends on whether the
    ``autologin`` field of ``Context`` is set to ``True`` or
    ``False``. If it's ``False``, then ``_authentication``
    aborts if the ``Context`` is not logged in, and raises an
    ``AuthenticationError`` if an ``HTTPError`` of status 401 is
    raised in *request_fun*. If it's ``True``, then
    ``_authentication`` will try at all sensible places to
    log in before issuing the request.

    If ``autologin`` is ``False``, ``_authentication`` makes
    one roundtrip to the server if the ``Context`` is logged in,
    or zero if it is not. If ``autologin`` is ``True``, it's less
    deterministic, and may make at most three roundtrips (though
    that would be a truly pathological case).

    :param request_fun: A function of no arguments encapsulating
                        the request to make to the server.

    **Example**::

        import splunklib.binding as binding
        c = binding.connect(..., autologin=True)
        c.logout()
        def f():
            c.get("/services")
            return 42
        print _authentication(f)
    """

    @wraps(request_fun)
    def wrapper(self, *args, **kwargs):
        if self.token is _NoAuthenticationToken and not self.has_cookies():
            # Not yet logged in.
            if self.autologin and self.username and self.password:
                # This will throw an uncaught
                # AuthenticationError if it fails.
                self.login()
            else:
                # Try the request anyway without authentication.
                # Most requests will fail. Some will succeed, such as
                # 'GET server/info'.
                with _handle_auth_error("Request aborted: not logged in."):
                    return request_fun(self, *args, **kwargs)
        try:
            # Issue the request
            return request_fun(self, *args, **kwargs)
        except HTTPError as he:
            if he.status == 401 and self.autologin:
                # Authentication failed. Try logging in, and then
                # rerunning the request. If either step fails, throw
                # an AuthenticationError and give up.
                with _handle_auth_error("Autologin failed."):
                    self.login()
                with _handle_auth_error("Authentication Failed! If session token is used, it seems to have been expired."):
                    return request_fun(self, *args, **kwargs)
            elif he.status == 401 and not self.autologin:
                raise AuthenticationError(
                    "Request failed: Session is not logged in.", he)
            else:
                raise

    return wrapper


def _authority(scheme=DEFAULT_SCHEME, host=DEFAULT_HOST, port=DEFAULT_PORT):
    """Construct a URL authority from the given *scheme*, *host*, and *port*.

    Named in accordance with RFC2396_, which defines URLs as::

        <scheme>://<authority><path>?<query>

    .. _RFC2396: http://www.ietf.org/rfc/rfc2396.txt

    So ``https://localhost:8000/a/b/b?boris=hilda`` would be parsed as::

        scheme := https
        authority := localhost:8000
        path := /a/b/c
        query := boris=hilda

    :param scheme: URL scheme (the default is "https")
    :type scheme: "http" or "https"
    :param host: The host name (the default is "localhost")
    :type host: string
    :param port: The port number (the default is 8089)
    :type port: integer
    :return: The URL authority.
    :rtype: UrlEncoded (subclass of ``str``)

    **Example**::

        _authority() == "https://localhost:8089"

        _authority(host="splunk.utopia.net") == "https://splunk.utopia.net:8089"

        _authority(host="2001:0db8:85a3:0000:0000:8a2e:0370:7334") == \
            "https://[2001:0db8:85a3:0000:0000:8a2e:0370:7334]:8089"

        _authority(scheme="http", host="splunk.utopia.net", port="471") == \
            "http://splunk.utopia.net:471"

    """
    if ':' in host:
        # IPv6 addresses must be enclosed in [ ] in order to be well-formed.
        host = '[' + host + ']'
    return UrlEncoded(f"{scheme}://{host}:{port}", skip_encode=True)


# kwargs: sharing, owner, app
def namespace(sharing=None, owner=None, app=None, **kwargs):
    """This function constructs a Splunk namespace.

    Every Splunk resource belongs to a namespace. The namespace is specified by
    the pair of values ``owner`` and ``app`` and is governed by a ``sharing`` mode.
    The possible values for ``sharing`` are: "user", "app", "global" and "system",
    which map to the following combinations of ``owner`` and ``app`` values:

        "user"   => {owner}, {app}

        "app"    => nobody, {app}

        "global" => nobody, {app}

        "system" => nobody, system

    "nobody" is a special user name that basically means no user, and "system"
    is the name reserved for system resources.

    "-" is a wildcard that can be used for both ``owner`` and ``app`` values and
    refers to all users and all apps, respectively.

    In general, when you specify a namespace you can specify any combination of
    these three values and the library will reconcile the triple, overriding the
    provided values as appropriate.

    Finally, if no namespacing is specified the library will make use of the
    ``/services`` branch of the REST API, which provides a namespaced view of
    Splunk resources equivelent to using ``owner={currentUser}`` and
    ``app={defaultApp}``.

    The ``namespace`` function returns a representation of the namespace from
    reconciling the values you provide. It ignores any keyword arguments other
    than ``owner``, ``app``, and ``sharing``, so you can provide ``dicts`` of
    configuration information without first having to extract individual keys.

    :param sharing: The sharing mode (the default is "user").
    :type sharing: "system", "global", "app", or "user"
    :param owner: The owner context (the default is "None").
    :type owner: ``string``
    :param app: The app context (the default is "None").
    :type app: ``string``
    :returns: A :class:`splunklib.data.Record` containing the reconciled
        namespace.

    **Example**::

        import splunklib.binding as binding
        n = binding.namespace(sharing="user", owner="boris", app="search")
        n = binding.namespace(sharing="global", app="search")
    """
    if sharing in ["system"]:
        return record({'sharing': sharing, 'owner': "nobody", 'app': "system"})
    if sharing in ["global", "app"]:
        return record({'sharing': sharing, 'owner': "nobody", 'app': app})
    if sharing in ["user", None]:
        return record({'sharing': sharing, 'owner': owner, 'app': app})
    raise ValueError("Invalid value for argument: 'sharing'")


class Context:
    """This class represents a context that encapsulates a splunkd connection.

    The ``Context`` class encapsulates the details of HTTP requests,
    authentication, a default namespace, and URL prefixes to simplify access to
    the REST API.

    After creating a ``Context`` object, you must call its :meth:`login`
    method before you can issue requests to splunkd. Or, use the :func:`connect`
    function to create an already-authenticated ``Context`` object. You can
    provide a session token explicitly (the same token can be shared by multiple
    ``Context`` objects) to provide authentication.

    :param host: The host name (the default is "localhost").
    :type host: ``string``
    :param port: The port number (the default is 8089).
    :type port: ``integer``
    :param scheme: The scheme for accessing the service (the default is "https").
    :type scheme: "https" or "http"
    :param verify: Enable (True) or disable (False) SSL verification for https connections.
    :type verify: ``Boolean``
    :param sharing: The sharing mode for the namespace (the default is "user").
    :type sharing: "global", "system", "app", or "user"
    :param owner: The owner context of the namespace (optional, the default is "None").
    :type owner: ``string``
    :param app: The app context of the namespace (optional, the default is "None").
    :type app: ``string``
    :param token: A session token. When provided, you don't need to call :meth:`login`.
    :type token: ``string``
    :param cookie: A session cookie. When provided, you don't need to call :meth:`login`.
        This parameter is only supported for Splunk 6.2+.
    :type cookie: ``string``
    :param username: The Splunk account username, which is used to
        authenticate the Splunk instance.
    :type username: ``string``
    :param password: The password for the Splunk account.
    :type password: ``string``
    :param splunkToken: Splunk authentication token
    :type splunkToken: ``string``
    :param headers: List of extra HTTP headers to send (optional).
    :type headers: ``list`` of 2-tuples.
    :param retires: Number of retries for each HTTP connection (optional, the default is 0).
                    NOTE THAT THIS MAY INCREASE THE NUMBER OF ROUND TRIP CONNECTIONS TO THE SPLUNK SERVER AND BLOCK THE
                    CURRENT THREAD WHILE RETRYING.
    :type retries: ``int``
    :param retryDelay: How long to wait between connection attempts if `retries` > 0 (optional, defaults to 10s).
    :type retryDelay: ``int`` (in seconds)
    :param handler: The HTTP request handler (optional).
    :returns: A ``Context`` instance.

    **Example**::

        import splunklib.binding as binding
        c = binding.Context(username="boris", password="natasha", ...)
        c.login()
        # Or equivalently
        c = binding.connect(username="boris", password="natasha")
        # Or if you already have a session token
        c = binding.Context(token="atg232342aa34324a")
        # Or if you already have a valid cookie
        c = binding.Context(cookie="splunkd_8089=...")
    """

    def __init__(self, handler=None, **kwargs):
        self.http = HttpLib(handler, kwargs.get("verify", False), key_file=kwargs.get("key_file"),
                            cert_file=kwargs.get("cert_file"), context=kwargs.get("context"),
                            # Default to False for backward compat
                            retries=kwargs.get("retries", 0), retryDelay=kwargs.get("retryDelay", 10))
        self.token = kwargs.get("token", _NoAuthenticationToken)
        if self.token is None:  # In case someone explicitly passes token=None
            self.token = _NoAuthenticationToken
        self.scheme = kwargs.get("scheme", DEFAULT_SCHEME)
        self.host = kwargs.get("host", DEFAULT_HOST)
        self.port = int(kwargs.get("port", DEFAULT_PORT))
        self.authority = _authority(self.scheme, self.host, self.port)
        self.namespace = namespace(**kwargs)
        self.username = kwargs.get("username", "")
        self.password = kwargs.get("password", "")
        self.basic = kwargs.get("basic", False)
        self.bearerToken = kwargs.get("splunkToken", "")
        self.autologin = kwargs.get("autologin", False)
        self.additional_headers = kwargs.get("headers", [])

        # Store any cookies in the self.http._cookies dict
        if "cookie" in kwargs and kwargs['cookie'] not in [None, _NoAuthenticationToken]:
            _parse_cookies(kwargs["cookie"], self.http._cookies)

    def get_cookies(self):
        """Gets the dictionary of cookies from the ``HttpLib`` member of this instance.

        :return: Dictionary of cookies stored on the ``self.http``.
        :rtype: ``dict``
        """
        return self.http._cookies

    def has_cookies(self):
        """Returns true if the ``HttpLib`` member of this instance has auth token stored.

        :return: ``True`` if there is auth token present, else ``False``
        :rtype: ``bool``
        """
        auth_token_key = "splunkd_"
        return any(auth_token_key in key for key in list(self.get_cookies().keys()))

    # Shared per-context request headers
    @property
    def _auth_headers(self):
        """Headers required to authenticate a request.

        Assumes your ``Context`` already has a authentication token or
        cookie, either provided explicitly or obtained by logging
        into the Splunk instance.

        :returns: A list of 2-tuples containing key and value
        """
        header = []
        if self.has_cookies():
            return [("Cookie", _make_cookie_header(list(self.get_cookies().items())))]
<<<<<<< HEAD
        if self.basic and (self.username and self.password):
            encoded_username_password = b64encode(f"{self.username}:{self.password}".encode('utf-8')).decode('ascii')
            token = f'Basic {encoded_username_password}'
            return [("Authorization", token)]
        if self.bearerToken:
            token = f"Bearer {self.bearerToken}"
            return [("Authorization", token)]
        if self.token is _NoAuthenticationToken:
            return []
=======
        elif self.basic and (self.username and self.password):
            token = 'Basic %s' % b64encode(("%s:%s" % (self.username, self.password)).encode('utf-8')).decode('ascii')
        elif self.bearerToken:
            token = 'Bearer %s' % self.bearerToken
        elif self.token is _NoAuthenticationToken:
            token = []
>>>>>>> d764e75b
        else:
            # Ensure the token is properly formatted
            if self.token.startswith('Splunk '):
                token = self.token
            else:
<<<<<<< HEAD
                token = f"Splunk {self.token}"
            return [("Authorization", token)]
=======
                token = 'Splunk %s' % self.token
        if token:
            header.append(("Authorization", token))
        if self.get_cookies().__len__() > 0:
            header.append("Cookie", _make_cookie_header(self.get_cookies().items()))

        return header
>>>>>>> d764e75b

    def connect(self):
        """Returns an open connection (socket) to the Splunk instance.

        This method is used for writing bulk events to an index or similar tasks
        where the overhead of opening a connection multiple times would be
        prohibitive.

        :returns: A socket.

        **Example**::

            import splunklib.binding as binding
            c = binding.connect(...)
            socket = c.connect()
            socket.write("POST %s HTTP/1.1\\r\\n" % "some/path/to/post/to")
            socket.write("Host: %s:%s\\r\\n" % (c.host, c.port))
            socket.write("Accept-Encoding: identity\\r\\n")
            socket.write("Authorization: %s\\r\\n" % c.token)
            socket.write("X-Splunk-Input-Mode: Streaming\\r\\n")
            socket.write("\\r\\n")
        """
        sock = socket.socket(socket.AF_INET, socket.SOCK_STREAM)
        if self.scheme == "https":
            sock = ssl.wrap_socket(sock)
        sock.connect((socket.gethostbyname(self.host), self.port))
        return sock

    @_authentication
    @_log_duration
    def delete(self, path_segment, owner=None, app=None, sharing=None, **query):
        """Performs a DELETE operation at the REST path segment with the given
        namespace and query.

        This method is named to match the HTTP method. ``delete`` makes at least
        one round trip to the server, one additional round trip for each 303
        status returned, and at most two additional round trips if
        the ``autologin`` field of :func:`connect` is set to ``True``.

        If *owner*, *app*, and *sharing* are omitted, this method uses the
        default :class:`Context` namespace. All other keyword arguments are
        included in the URL as query parameters.

        :raises AuthenticationError: Raised when the ``Context`` object is not
             logged in.
        :raises HTTPError: Raised when an error occurred in a GET operation from
             *path_segment*.
        :param path_segment: A REST path segment.
        :type path_segment: ``string``
        :param owner: The owner context of the namespace (optional).
        :type owner: ``string``
        :param app: The app context of the namespace (optional).
        :type app: ``string``
        :param sharing: The sharing mode of the namespace (optional).
        :type sharing: ``string``
        :param query: All other keyword arguments, which are used as query
            parameters.
        :type query: ``string``
        :return: The response from the server.
        :rtype: ``dict`` with keys ``body``, ``headers``, ``reason``,
                and ``status``

        **Example**::

            c = binding.connect(...)
            c.delete('saved/searches/boris') == \\
                {'body': ...a response reader object...,
                 'headers': [('content-length', '1786'),
                             ('expires', 'Fri, 30 Oct 1998 00:00:00 GMT'),
                             ('server', 'Splunkd'),
                             ('connection', 'close'),
                             ('cache-control', 'no-store, max-age=0, must-revalidate, no-cache'),
                             ('date', 'Fri, 11 May 2012 16:53:06 GMT'),
                             ('content-type', 'text/xml; charset=utf-8')],
                 'reason': 'OK',
                 'status': 200}
            c.delete('nonexistant/path') # raises HTTPError
            c.logout()
            c.delete('apps/local') # raises AuthenticationError
        """
        path = self.authority + self._abspath(path_segment, owner=owner,
                                              app=app, sharing=sharing)
        logger.debug("DELETE request to %s (body: %s)", path, repr(query))
        response = self.http.delete(path, self._auth_headers, **query)
        return response

    @_authentication
    @_log_duration
    def get(self, path_segment, owner=None, app=None, headers=None, sharing=None, **query):
        """Performs a GET operation from the REST path segment with the given
        namespace and query.

        This method is named to match the HTTP method. ``get`` makes at least
        one round trip to the server, one additional round trip for each 303
        status returned, and at most two additional round trips if
        the ``autologin`` field of :func:`connect` is set to ``True``.

        If *owner*, *app*, and *sharing* are omitted, this method uses the
        default :class:`Context` namespace. All other keyword arguments are
        included in the URL as query parameters.

        :raises AuthenticationError: Raised when the ``Context`` object is not
             logged in.
        :raises HTTPError: Raised when an error occurred in a GET operation from
             *path_segment*.
        :param path_segment: A REST path segment.
        :type path_segment: ``string``
        :param owner: The owner context of the namespace (optional).
        :type owner: ``string``
        :param app: The app context of the namespace (optional).
        :type app: ``string``
        :param headers: List of extra HTTP headers to send (optional).
        :type headers: ``list`` of 2-tuples.
        :param sharing: The sharing mode of the namespace (optional).
        :type sharing: ``string``
        :param query: All other keyword arguments, which are used as query
            parameters.
        :type query: ``string``
        :return: The response from the server.
        :rtype: ``dict`` with keys ``body``, ``headers``, ``reason``,
                and ``status``

        **Example**::

            c = binding.connect(...)
            c.get('apps/local') == \\
                {'body': ...a response reader object...,
                 'headers': [('content-length', '26208'),
                             ('expires', 'Fri, 30 Oct 1998 00:00:00 GMT'),
                             ('server', 'Splunkd'),
                             ('connection', 'close'),
                             ('cache-control', 'no-store, max-age=0, must-revalidate, no-cache'),
                             ('date', 'Fri, 11 May 2012 16:30:35 GMT'),
                             ('content-type', 'text/xml; charset=utf-8')],
                 'reason': 'OK',
                 'status': 200}
            c.get('nonexistant/path') # raises HTTPError
            c.logout()
            c.get('apps/local') # raises AuthenticationError
        """
        if headers is None:
            headers = []

        path = self.authority + self._abspath(path_segment, owner=owner,
                                              app=app, sharing=sharing)
        logger.debug("GET request to %s (body: %s)", path, repr(query))
        all_headers = headers + self.additional_headers + self._auth_headers
        response = self.http.get(path, all_headers, **query)
        return response

    @_authentication
    @_log_duration
    def post(self, path_segment, owner=None, app=None, sharing=None, headers=None, **query):
        """Performs a POST operation from the REST path segment with the given
        namespace and query.

        This method is named to match the HTTP method. ``post`` makes at least
        one round trip to the server, one additional round trip for each 303
        status returned, and at most two additional round trips if
        the ``autologin`` field of :func:`connect` is set to ``True``.

        If *owner*, *app*, and *sharing* are omitted, this method uses the
        default :class:`Context` namespace. All other keyword arguments are
        included in the URL as query parameters.

        Some of Splunk's endpoints, such as ``receivers/simple`` and
        ``receivers/stream``, require unstructured data in the POST body
        and all metadata passed as GET-style arguments. If you provide
        a ``body`` argument to ``post``, it will be used as the POST
        body, and all other keyword arguments will be passed as
        GET-style arguments in the URL.

        :raises AuthenticationError: Raised when the ``Context`` object is not
             logged in.
        :raises HTTPError: Raised when an error occurred in a GET operation from
             *path_segment*.
        :param path_segment: A REST path segment.
        :type path_segment: ``string``
        :param owner: The owner context of the namespace (optional).
        :type owner: ``string``
        :param app: The app context of the namespace (optional).
        :type app: ``string``
        :param sharing: The sharing mode of the namespace (optional).
        :type sharing: ``string``
        :param headers: List of extra HTTP headers to send (optional).
        :type headers: ``list`` of 2-tuples.
        :param query: All other keyword arguments, which are used as query
            parameters.
        :param body: Parameters to be used in the post body. If specified,
            any parameters in the query will be applied to the URL instead of
            the body. If a dict is supplied, the key-value pairs will be form
            encoded. If a string is supplied, the body will be passed through
            in the request unchanged.
        :type body: ``dict`` or ``str``
        :return: The response from the server.
        :rtype: ``dict`` with keys ``body``, ``headers``, ``reason``,
                and ``status``

        **Example**::

            c = binding.connect(...)
            c.post('saved/searches', name='boris',
                   search='search * earliest=-1m | head 1') == \\
                {'body': ...a response reader object...,
                 'headers': [('content-length', '10455'),
                             ('expires', 'Fri, 30 Oct 1998 00:00:00 GMT'),
                             ('server', 'Splunkd'),
                             ('connection', 'close'),
                             ('cache-control', 'no-store, max-age=0, must-revalidate, no-cache'),
                             ('date', 'Fri, 11 May 2012 16:46:06 GMT'),
                             ('content-type', 'text/xml; charset=utf-8')],
                 'reason': 'Created',
                 'status': 201}
            c.post('nonexistant/path') # raises HTTPError
            c.logout()
            # raises AuthenticationError:
            c.post('saved/searches', name='boris',
                   search='search * earliest=-1m | head 1')
        """
        if headers is None:
            headers = []

        path = self.authority + self._abspath(path_segment, owner=owner, app=app, sharing=sharing)

        # To avoid writing sensitive data in debug logs
        endpoint_having_sensitive_data = ["/storage/passwords"]
        if any(endpoint in path for endpoint in endpoint_having_sensitive_data):
            logger.debug("POST request to %s ", path)
        else:
            logger.debug("POST request to %s (body: %s)", path, repr(query))
        all_headers = headers + self.additional_headers + self._auth_headers
        response = self.http.post(path, all_headers, **query)
        return response

    @_authentication
    @_log_duration
    def request(self, path_segment, method="GET", headers=None, body={},
                owner=None, app=None, sharing=None):
        """Issues an arbitrary HTTP request to the REST path segment.

        This method is named to match ``httplib.request``. This function
        makes a single round trip to the server.

        If *owner*, *app*, and *sharing* are omitted, this method uses the
        default :class:`Context` namespace. All other keyword arguments are
        included in the URL as query parameters.

        :raises AuthenticationError: Raised when the ``Context`` object is not
             logged in.
        :raises HTTPError: Raised when an error occurred in a GET operation from
             *path_segment*.
        :param path_segment: A REST path segment.
        :type path_segment: ``string``
        :param method: The HTTP method to use (optional).
        :type method: ``string``
        :param headers: List of extra HTTP headers to send (optional).
        :type headers: ``list`` of 2-tuples.
        :param body: Content of the HTTP request (optional).
        :type body: ``string``
        :param owner: The owner context of the namespace (optional).
        :type owner: ``string``
        :param app: The app context of the namespace (optional).
        :type app: ``string``
        :param sharing: The sharing mode of the namespace (optional).
        :type sharing: ``string``
        :return: The response from the server.
        :rtype: ``dict`` with keys ``body``, ``headers``, ``reason``,
                and ``status``

        **Example**::

            c = binding.connect(...)
            c.request('saved/searches', method='GET') == \\
                {'body': ...a response reader object...,
                 'headers': [('content-length', '46722'),
                             ('expires', 'Fri, 30 Oct 1998 00:00:00 GMT'),
                             ('server', 'Splunkd'),
                             ('connection', 'close'),
                             ('cache-control', 'no-store, max-age=0, must-revalidate, no-cache'),
                             ('date', 'Fri, 11 May 2012 17:24:19 GMT'),
                             ('content-type', 'text/xml; charset=utf-8')],
                 'reason': 'OK',
                 'status': 200}
            c.request('nonexistant/path', method='GET') # raises HTTPError
            c.logout()
            c.get('apps/local') # raises AuthenticationError
        """
        if headers is None:
            headers = []

        path = self.authority \
               + self._abspath(path_segment, owner=owner,
                               app=app, sharing=sharing)

        all_headers = headers + self.additional_headers + self._auth_headers
        logger.debug("%s request to %s (headers: %s, body: %s)",
                     method, path, str(all_headers), repr(body))

        if body:
            body = _encode(**body)

            if method == "GET":
                path = path + UrlEncoded('?' + body, skip_encode=True)
                message = {'method': method,
                           'headers': all_headers}
            else:
                message = {'method': method,
                           'headers': all_headers,
                           'body': body}
        else:
            message = {'method': method,
                       'headers': all_headers}

        response = self.http.request(path, message)

        return response

    def login(self):
        """Logs into the Splunk instance referred to by the :class:`Context`
        object.

        Unless a ``Context`` is created with an explicit authentication token
        (probably obtained by logging in from a different ``Context`` object)
        you must call :meth:`login` before you can issue requests.
        The authentication token obtained from the server is stored in the
        ``token`` field of the ``Context`` object.

        :raises AuthenticationError: Raised when login fails.
        :returns: The ``Context`` object, so you can chain calls.

        **Example**::

            import splunklib.binding as binding
            c = binding.Context(...).login()
            # Then issue requests...
        """

        if self.has_cookies() and \
            (not self.username and not self.password):
            # If we were passed session cookie(s), but no username or
            # password, then login is a nop, since we're automatically
            # logged in.
            return

        if self.token is not _NoAuthenticationToken and \
            (not self.username and not self.password):
            # If we were passed a session token, but no username or
            # password, then login is a nop, since we're automatically
            # logged in.
            return

        if self.basic and (self.username and self.password):
            # Basic auth mode requested, so this method is a nop as long
            # as credentials were passed in.
            return

        if self.bearerToken:
            # Bearer auth mode requested, so this method is a nop as long
            # as authentication token was passed in.
            return
        # Only try to get a token and updated cookie if username & password are specified
        try:
            response = self.http.post(
                self.authority + self._abspath("/services/auth/login"),
                username=self.username,
                password=self.password,
                headers=self.additional_headers,
                cookie="1")  # In Splunk 6.2+, passing "cookie=1" will return the "set-cookie" header

            body = response.body.read()
            session = XML(body).findtext("./sessionKey")
            self.token = f"Splunk {session}"
            return self
        except HTTPError as he:
            if he.status == 401:
                raise AuthenticationError("Login failed.", he)
            else:
                raise

    def logout(self):
        """Forgets the current session token, and cookies."""
        self.token = _NoAuthenticationToken
        self.http._cookies = {}
        return self

    def _abspath(self, path_segment,
                 owner=None, app=None, sharing=None):
        """Qualifies *path_segment* into an absolute path for a URL.

        If *path_segment* is already absolute, returns it unchanged.
        If *path_segment* is relative, then qualifies it with either
        the provided namespace arguments or the ``Context``'s default
        namespace. Any forbidden characters in *path_segment* are URL
        encoded. This function has no network activity.

        Named to be consistent with RFC2396_.

        .. _RFC2396: http://www.ietf.org/rfc/rfc2396.txt

        :param path_segment: A relative or absolute URL path segment.
        :type path_segment: ``string``
        :param owner, app, sharing: Components of a namespace (defaults
                                    to the ``Context``'s namespace if all
                                    three are omitted)
        :type owner, app, sharing: ``string``
        :return: A ``UrlEncoded`` (a subclass of ``str``).
        :rtype: ``string``

        **Example**::

            import splunklib.binding as binding
            c = binding.connect(owner='boris', app='search', sharing='user')
            c._abspath('/a/b/c') == '/a/b/c'
            c._abspath('/a/b c/d') == '/a/b%20c/d'
            c._abspath('apps/local/search') == \
                '/servicesNS/boris/search/apps/local/search'
            c._abspath('apps/local/search', sharing='system') == \
                '/servicesNS/nobody/system/apps/local/search'
            url = c.authority + c._abspath('apps/local/sharing')
        """
        skip_encode = isinstance(path_segment, UrlEncoded)
        # If path_segment is absolute, escape all forbidden characters
        # in it and return it.
        if path_segment.startswith('/'):
            return UrlEncoded(path_segment, skip_encode=skip_encode)

        # path_segment is relative, so we need a namespace to build an
        # absolute path.
        if owner or app or sharing:
            ns = namespace(owner=owner, app=app, sharing=sharing)
        else:
            ns = self.namespace

        # If no app or owner are specified, then use the /services
        # endpoint. Otherwise, use /servicesNS with the specified
        # namespace. If only one of app and owner is specified, use
        # '-' for the other.
        if ns.app is None and ns.owner is None:
            return UrlEncoded(f"/services/{path_segment}", skip_encode=skip_encode)

        oname = "nobody" if ns.owner is None else ns.owner
        aname = "system" if ns.app is None else ns.app
        path = UrlEncoded(f"/servicesNS/{oname}/{aname}/{path_segment}", skip_encode=skip_encode)
        return path


def connect(**kwargs):
    """This function returns an authenticated :class:`Context` object.

    This function is a shorthand for calling :meth:`Context.login`.

    This function makes one round trip to the server.

    :param host: The host name (the default is "localhost").
    :type host: ``string``
    :param port: The port number (the default is 8089).
    :type port: ``integer``
    :param scheme: The scheme for accessing the service (the default is "https").
    :type scheme: "https" or "http"
    :param owner: The owner context of the namespace (the default is "None").
    :type owner: ``string``
    :param app: The app context of the namespace (the default is "None").
    :type app: ``string``
    :param sharing: The sharing mode for the namespace (the default is "user").
    :type sharing: "global", "system", "app", or "user"
    :param token: The current session token (optional). Session tokens can be
        shared across multiple service instances.
    :type token: ``string``
    :param cookie: A session cookie. When provided, you don't need to call :meth:`login`.
        This parameter is only supported for Splunk 6.2+.
    :type cookie: ``string``
    :param username: The Splunk account username, which is used to
        authenticate the Splunk instance.
    :type username: ``string``
    :param password: The password for the Splunk account.
    :type password: ``string``
    :param headers: List of extra HTTP headers to send (optional).
    :type headers: ``list`` of 2-tuples.
    :param autologin: When ``True``, automatically tries to log in again if the
        session terminates.
    :type autologin: ``Boolean``
    :return: An initialized :class:`Context` instance.

    **Example**::

        import splunklib.binding as binding
        c = binding.connect(...)
        response = c.get("apps/local")
    """
    c = Context(**kwargs)
    c.login()
    return c


# Note: the error response schema supports multiple messages but we only
# return the first, although we do return the body so that an exception
# handler that wants to read multiple messages can do so.
class HTTPError(Exception):
    """This exception is raised for HTTP responses that return an error."""

    def __init__(self, response, _message=None):
        status = response.status
        reason = response.reason
        body = response.body.read()
        try:
            detail = XML(body).findtext("./messages/msg")
        except ParseError:
            detail = body
        detail_formatted = "" if detail is None else f" -- {detail}"
        message = f"HTTP {status} {reason}{detail_formatted}"
        Exception.__init__(self, _message or message)
        self.status = status
        self.reason = reason
        self.headers = response.headers
        self.body = body
        self._response = response


class AuthenticationError(HTTPError):
    """Raised when a login request to Splunk fails.

    If your username was unknown or you provided an incorrect password
    in a call to :meth:`Context.login` or :meth:`splunklib.client.Service.login`,
    this exception is raised.
    """

    def __init__(self, message, cause):
        # Put the body back in the response so that HTTPError's constructor can
        # read it again.
        cause._response.body = BytesIO(cause.body)

        HTTPError.__init__(self, cause._response, message)


#
# The HTTP interface used by the Splunk binding layer abstracts the underlying
# HTTP library using request & response 'messages' which are implemented as
# dictionaries with the following structure:
#
#   # HTTP request message (only method required)
#   request {
#       method : str,
#       headers? : [(str, str)*],
#       body? : str,
#   }
#
#   # HTTP response message (all keys present)
#   response {
#       status : int,
#       reason : str,
#       headers : [(str, str)*],
#       body : file,
#   }
#

# Encode the given kwargs as a query string. This wrapper will also _encode
# a list value as a sequence of assignments to the corresponding arg name,
# for example an argument such as 'foo=[1,2,3]' will be encoded as
# 'foo=1&foo=2&foo=3'.
def _encode(**kwargs):
    items = []
    for key, value in list(kwargs.items()):
        if isinstance(value, list):
            items.extend([(key, item) for item in value])
        else:
            items.append((key, value))
    return parse.urlencode(items)


# Crack the given url into (scheme, host, port, path)
def _spliturl(url):
    parsed_url = parse.urlparse(url)
    host = parsed_url.hostname
    port = parsed_url.port
    path = '?'.join((parsed_url.path, parsed_url.query)) if parsed_url.query else parsed_url.path
    # Strip brackets if its an IPv6 address
    if host.startswith('[') and host.endswith(']'): host = host[1:-1]
    if port is None: port = DEFAULT_PORT
    return parsed_url.scheme, host, port, path


# Given an HTTP request handler, this wrapper objects provides a related
# family of convenience methods built using that handler.
class HttpLib:
    """A set of convenient methods for making HTTP calls.

    ``HttpLib`` provides a general :meth:`request` method, and :meth:`delete`,
    :meth:`post`, and :meth:`get` methods for the three HTTP methods that Splunk
    uses.

    By default, ``HttpLib`` uses Python's built-in ``httplib`` library,
    but you can replace it by passing your own handling function to the
    constructor for ``HttpLib``.

    The handling function should have the type:

        ``handler(`url`, `request_dict`) -> response_dict``

    where `url` is the URL to make the request to (including any query and
    fragment sections) as a dictionary with the following keys:

        - method: The method for the request, typically ``GET``, ``POST``, or ``DELETE``.

        - headers: A list of pairs specifying the HTTP headers (for example: ``[('key': value), ...]``).

        - body: A string containing the body to send with the request (this string
          should default to '').

    and ``response_dict`` is a dictionary with the following keys:

        - status: An integer containing the HTTP status code (such as 200 or 404).

        - reason: The reason phrase, if any, returned by the server.

        - headers: A list of pairs containing the response headers (for example, ``[('key': value), ...]``).

        - body: A stream-like object supporting ``read(size=None)`` and ``close()``
          methods to get the body of the response.

    The response dictionary is returned directly by ``HttpLib``'s methods with
    no further processing. By default, ``HttpLib`` calls the :func:`handler` function
    to get a handler function.

    If using the default handler, SSL verification can be disabled by passing verify=False.
    """

    def __init__(self, custom_handler=None, verify=False, key_file=None, cert_file=None, context=None, retries=0,
                 retryDelay=10):
        if custom_handler is None:
            self.handler = handler(verify=verify, key_file=key_file, cert_file=cert_file, context=context)
        else:
            self.handler = custom_handler
        self._cookies = {}
        self.retries = retries
        self.retryDelay = retryDelay

    def delete(self, url, headers=None, **kwargs):
        """Sends a DELETE request to a URL.

        :param url: The URL.
        :type url: ``string``
        :param headers: A list of pairs specifying the headers for the HTTP
            response (for example, ``[('Content-Type': 'text/cthulhu'), ('Token': 'boris')]``).
        :type headers: ``list``
        :param kwargs: Additional keyword arguments (optional). These arguments
            are interpreted as the query part of the URL. The order of keyword
            arguments is not preserved in the request, but the keywords and
            their arguments will be URL encoded.
        :type kwargs: ``dict``
        :returns: A dictionary describing the response (see :class:`HttpLib` for
            its structure).
        :rtype: ``dict``
        """
        if headers is None: headers = []
        if kwargs:
            # url is already a UrlEncoded. We have to manually declare
            # the query to be encoded or it will get automatically URL
            # encoded by being appended to url.
            url = url + UrlEncoded('?' + _encode(**kwargs), skip_encode=True)
        message = {
            'method': "DELETE",
            'headers': headers,
        }
        return self.request(url, message)

    def get(self, url, headers=None, **kwargs):
        """Sends a GET request to a URL.

        :param url: The URL.
        :type url: ``string``
        :param headers: A list of pairs specifying the headers for the HTTP
            response (for example, ``[('Content-Type': 'text/cthulhu'), ('Token': 'boris')]``).
        :type headers: ``list``
        :param kwargs: Additional keyword arguments (optional). These arguments
            are interpreted as the query part of the URL. The order of keyword
            arguments is not preserved in the request, but the keywords and
            their arguments will be URL encoded.
        :type kwargs: ``dict``
        :returns: A dictionary describing the response (see :class:`HttpLib` for
            its structure).
        :rtype: ``dict``
        """
        if headers is None: headers = []
        if kwargs:
            # url is already a UrlEncoded. We have to manually declare
            # the query to be encoded or it will get automatically URL
            # encoded by being appended to url.
            url = url + UrlEncoded('?' + _encode(**kwargs), skip_encode=True)
        return self.request(url, {'method': "GET", 'headers': headers})

    def post(self, url, headers=None, **kwargs):
        """Sends a POST request to a URL.

        :param url: The URL.
        :type url: ``string``
        :param headers: A list of pairs specifying the headers for the HTTP
            response (for example, ``[('Content-Type': 'text/cthulhu'), ('Token': 'boris')]``).
        :type headers: ``list``
        :param kwargs: Additional keyword arguments (optional). If the argument
            is ``body``, the value is used as the body for the request, and the
            keywords and their arguments will be URL encoded. If there is no
            ``body`` keyword argument, all the keyword arguments are encoded
            into the body of the request in the format ``x-www-form-urlencoded``.
        :type kwargs: ``dict``
        :returns: A dictionary describing the response (see :class:`HttpLib` for
            its structure).
        :rtype: ``dict``
        """
        if headers is None: headers = []

        # We handle GET-style arguments and an unstructured body. This is here
        # to support the receivers/stream endpoint.
        if 'body' in kwargs:
            # We only use application/x-www-form-urlencoded if there is no other
            # Content-Type header present. This can happen in cases where we
            # send requests as application/json, e.g. for KV Store.
            if len([x for x in headers if x[0].lower() == "content-type"]) == 0:
                headers.append(("Content-Type", "application/x-www-form-urlencoded"))

            body = kwargs.pop('body')
            if isinstance(body, dict):
                body = _encode(**body).encode('utf-8')
            if len(kwargs) > 0:
                url = url + UrlEncoded('?' + _encode(**kwargs), skip_encode=True)
        else:
            body = _encode(**kwargs).encode('utf-8')
        message = {
            'method': "POST",
            'headers': headers,
            'body': body
        }
        return self.request(url, message)

    def request(self, url, message, **kwargs):
        """Issues an HTTP request to a URL.

        :param url: The URL.
        :type url: ``string``
        :param message: A dictionary with the format as described in
            :class:`HttpLib`.
        :type message: ``dict``
        :param kwargs: Additional keyword arguments (optional). These arguments
            are passed unchanged to the handler.
        :type kwargs: ``dict``
        :returns: A dictionary describing the response (see :class:`HttpLib` for
            its structure).
        :rtype: ``dict``
        """
        while True:
            try:
                response = self.handler(url, message, **kwargs)
                break
            except Exception:
                if self.retries <= 0:
                    raise
                else:
                    time.sleep(self.retryDelay)
                    self.retries -= 1
        response = record(response)
        if 400 <= response.status:
            raise HTTPError(response)

        # Update the cookie with any HTTP request
        # Initially, assume list of 2-tuples
        key_value_tuples = response.headers
        # If response.headers is a dict, get the key-value pairs as 2-tuples
        # this is the case when using urllib2
        if isinstance(response.headers, dict):
            key_value_tuples = list(response.headers.items())
        for key, value in key_value_tuples:
            if key.lower() == "set-cookie":
                _parse_cookies(value, self._cookies)

        return response


# Converts an httplib response into a file-like object.
class ResponseReader(io.RawIOBase):
    """This class provides a file-like interface for :class:`httplib` responses.

    The ``ResponseReader`` class is intended to be a layer to unify the different
    types of HTTP libraries used with this SDK. This class also provides a
    preview of the stream and a few useful predicates.
    """

    # For testing, you can use a StringIO as the argument to
    # ``ResponseReader`` instead of an ``httplib.HTTPResponse``. It
    # will work equally well.
    def __init__(self, response, connection=None):
        self._response = response
        self._connection = connection
        self._buffer = b''

    def __str__(self):
        return str(self.read(), 'UTF-8')

    @property
    def empty(self):
        """Indicates whether there is any more data in the response."""
        return self.peek(1) == b""

    def peek(self, size):
        """Nondestructively retrieves a given number of characters.

        The next :meth:`read` operation behaves as though this method was never
        called.

        :param size: The number of characters to retrieve.
        :type size: ``integer``
        """
        c = self.read(size)
        self._buffer = self._buffer + c
        return c

    def close(self):
        """Closes this response."""
        if self._connection:
            self._connection.close()
        self._response.close()

    def read(self, size=None):
        """Reads a given number of characters from the response.

        :param size: The number of characters to read, or "None" to read the
            entire response.
        :type size: ``integer`` or "None"

        """
        r = self._buffer
        self._buffer = b''
        if size is not None:
            size -= len(r)
        r = r + self._response.read(size)
        return r

    def readable(self):
        """ Indicates that the response reader is readable."""
        return True

    def readinto(self, byte_array):
        """ Read data into a byte array, upto the size of the byte array.

        :param byte_array: A byte array/memory view to pour bytes into.
        :type byte_array: ``bytearray`` or ``memoryview``

        """
        max_size = len(byte_array)
        data = self.read(max_size)
        bytes_read = len(data)
        byte_array[:bytes_read] = data
        return bytes_read


def handler(key_file=None, cert_file=None, timeout=None, verify=False, context=None):
    """This class returns an instance of the default HTTP request handler using
    the values you provide.

    :param `key_file`: A path to a PEM (Privacy Enhanced Mail) formatted file containing your private key (optional).
    :type key_file: ``string``
    :param `cert_file`: A path to a PEM (Privacy Enhanced Mail) formatted file containing a certificate chain file (optional).
    :type cert_file: ``string``
    :param `timeout`: The request time-out period, in seconds (optional).
    :type timeout: ``integer`` or "None"
    :param `verify`: Set to False to disable SSL verification on https connections.
    :type verify: ``Boolean``
    :param `context`: The SSLContext that can is used with the HTTPSConnection when verify=True is enabled and context is specified
    :type context: ``SSLContext`
    """

    def connect(scheme, host, port):
        kwargs = {}
        if timeout is not None: kwargs['timeout'] = timeout
        if scheme == "http":
            return client.HTTPConnection(host, port, **kwargs)
        if scheme == "https":
            if key_file is not None: kwargs['key_file'] = key_file
            if cert_file is not None: kwargs['cert_file'] = cert_file

            if not verify:
                kwargs['context'] = ssl._create_unverified_context()
            elif context:
                # verify is True in elif branch and context is not None
                kwargs['context'] = context

            return client.HTTPSConnection(host, port, **kwargs)
        raise ValueError(f"unsupported scheme: {scheme}")

    def request(url, message, **kwargs):
        scheme, host, port, path = _spliturl(url)
        body = message.get("body", "")
        head = {
            "Content-Length": str(len(body)),
            "Host": host,
            "User-Agent": "splunk-sdk-python/1.6.20",
            "Accept": "*/*",
            "Connection": "Close",
        }  # defaults
        for key, value in message["headers"]:
            head[key] = value
        method = message.get("method", "GET")

        connection = connect(scheme, host, port)
        is_keepalive = False
        try:
            connection.request(method, path, body, head)
            if timeout is not None:
                connection.sock.settimeout(timeout)
            response = connection.getresponse()
            is_keepalive = "keep-alive" in response.getheader("connection", default="close").lower()
        finally:
            if not is_keepalive:
                connection.close()

        return {
            "status": response.status,
            "reason": response.reason,
            "headers": response.getheaders(),
            "body": ResponseReader(response, connection if is_keepalive else None),
        }

    return request<|MERGE_RESOLUTION|>--- conflicted
+++ resolved
@@ -532,7 +532,6 @@
         header = []
         if self.has_cookies():
             return [("Cookie", _make_cookie_header(list(self.get_cookies().items())))]
-<<<<<<< HEAD
         if self.basic and (self.username and self.password):
             encoded_username_password = b64encode(f"{self.username}:{self.password}".encode('utf-8')).decode('ascii')
             token = f'Basic {encoded_username_password}'
@@ -542,31 +541,13 @@
             return [("Authorization", token)]
         if self.token is _NoAuthenticationToken:
             return []
-=======
-        elif self.basic and (self.username and self.password):
-            token = 'Basic %s' % b64encode(("%s:%s" % (self.username, self.password)).encode('utf-8')).decode('ascii')
-        elif self.bearerToken:
-            token = 'Bearer %s' % self.bearerToken
-        elif self.token is _NoAuthenticationToken:
-            token = []
->>>>>>> d764e75b
         else:
             # Ensure the token is properly formatted
             if self.token.startswith('Splunk '):
                 token = self.token
             else:
-<<<<<<< HEAD
                 token = f"Splunk {self.token}"
             return [("Authorization", token)]
-=======
-                token = 'Splunk %s' % self.token
-        if token:
-            header.append(("Authorization", token))
-        if self.get_cookies().__len__() > 0:
-            header.append("Cookie", _make_cookie_header(self.get_cookies().items()))
-
-        return header
->>>>>>> d764e75b
 
     def connect(self):
         """Returns an open connection (socket) to the Splunk instance.
