--- conflicted
+++ resolved
@@ -348,15 +348,10 @@
             "http://splunk.utopia.net:471"
 
     """
-<<<<<<< HEAD
-    if ':' in host:
-        # IPv6 addresses must be enclosed in [ ] in order to be well-formed.
-=======
     # check if host is an IPv6 address and not enclosed in [ ]
     if ':' in host and not (host.startswith('[') and host.endswith(']')):
         # IPv6 addresses must be enclosed in [ ] in order to be well
         # formed.
->>>>>>> 7c9468f3
         host = '[' + host + ']'
     return UrlEncoded(f"{scheme}://{host}:{port}", skip_encode=True)
 
