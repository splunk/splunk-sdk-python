# Copyright 2011-2015 Splunk, Inc.
#
# Licensed under the Apache License, Version 2.0 (the "License"): you may
# not use this file except in compliance with the License. You may obtain
# a copy of the License at
#
#     http://www.apache.org/licenses/LICENSE-2.0
#
# Unless required by applicable law or agreed to in writing, software
# distributed under the License is distributed on an "AS IS" BASIS, WITHOUT
# WARRANTIES OR CONDITIONS OF ANY KIND, either express or implied. See the
# License for the specific language governing permissions and limitations
# under the License.

"""The **splunklib.binding** module provides a low-level binding interface to the
`Splunk REST API <http://docs.splunk.com/Documentation/Splunk/latest/RESTAPI/RESTcontents>`_.

This module handles the wire details of calling the REST API, such as
authentication tokens, prefix paths, URL encoding, and so on. Actual path
segments, ``GET`` and ``POST`` arguments, and the parsing of responses is left
to the user.

If you want a friendlier interface to the Splunk REST API, use the
:mod:`splunklib.client` module.
"""

import io
import logging
import socket
import ssl
import time
from base64 import b64encode
from contextlib import contextmanager
from datetime import datetime
from functools import wraps
from io import BytesIO
<<<<<<< HEAD
from urllib import parse
from http import client
from http.cookies import SimpleCookie
from xml.etree.ElementTree import XML, ParseError
=======
from xml.etree.ElementTree import XML

from splunklib import __version__
from splunklib import six
from splunklib.six.moves import urllib
>>>>>>> 418a174b

from splunklib.data import record

logger = logging.getLogger(__name__)

__all__ = [
    "AuthenticationError",
    "connect",
    "Context",
    "handler",
    "HTTPError",
    "UrlEncoded",
    "_encode",
    "_make_cookie_header",
    "_NoAuthenticationToken",
    "namespace"
]

# If you change these, update the docstring
# on _authority as well.
DEFAULT_HOST = "localhost"
DEFAULT_PORT = "8089"
DEFAULT_SCHEME = "https"


def _log_duration(f):
    @wraps(f)
    def new_f(*args, **kwargs):
        start_time = datetime.now()
        val = f(*args, **kwargs)
        end_time = datetime.now()
        logger.debug("Operation took %s", end_time - start_time)
        return val

    return new_f


def _parse_cookies(cookie_str, dictionary):
    """Tries to parse any key-value pairs of cookies in a string,
    then updates the the dictionary with any key-value pairs found.

    **Example**::

        dictionary = {}
        _parse_cookies('my=value', dictionary)
        # Now the following is True
        dictionary['my'] == 'value'

    :param cookie_str: A string containing "key=value" pairs from an HTTP "Set-Cookie" header.
    :type cookie_str: ``str``
    :param dictionary: A dictionary to update with any found key-value pairs.
    :type dictionary: ``dict``
    """
    parsed_cookie = SimpleCookie(cookie_str)
    for cookie in list(parsed_cookie.values()):
        dictionary[cookie.key] = cookie.coded_value


def _make_cookie_header(cookies):
    """
    Takes a list of 2-tuples of key-value pairs of
    cookies, and returns a valid HTTP ``Cookie``
    header.

    **Example**::

        header = _make_cookie_header([("key", "value"), ("key_2", "value_2")])
        # Now the following is True
        header == "key=value; key_2=value_2"

    :param cookies: A list of 2-tuples of cookie key-value pairs.
    :type cookies: ``list`` of 2-tuples
    :return: ``str` An HTTP header cookie string.
    :rtype: ``str``
    """
    return "; ".join(f"{key}={value}" for key, value in cookies)


# Singleton values to eschew None
class _NoAuthenticationToken:
    """The value stored in a :class:`Context` or :class:`splunklib.client.Service`
    class that is not logged in.

    If a ``Context`` or ``Service`` object is created without an authentication
    token, and there has not yet been a call to the ``login`` method, the token
    field of the ``Context`` or ``Service`` object is set to
    ``_NoAuthenticationToken``.

    Likewise, after a ``Context`` or ``Service`` object has been logged out, the
    token is set to this value again.
    """


class UrlEncoded(str):
    """This class marks URL-encoded strings.
    It should be considered an SDK-private implementation detail.

    Manually tracking whether strings are URL encoded can be difficult. Avoid
    calling ``urllib.quote`` to replace special characters with escapes. When
    you receive a URL-encoded string, *do* use ``urllib.unquote`` to replace
    escapes with single characters. Then, wrap any string you want to use as a
    URL in ``UrlEncoded``. Note that because the ``UrlEncoded`` class is
    idempotent, making multiple calls to it is OK.

    ``UrlEncoded`` objects are identical to ``str`` objects (including being
    equal if their contents are equal) except when passed to ``UrlEncoded``
    again.

    ``UrlEncoded`` removes the ``str`` type support for interpolating values
    with ``%`` (doing that raises a ``TypeError``). There is no reliable way to
    encode values this way, so instead, interpolate into a string, quoting by
    hand, and call ``UrlEncode`` with ``skip_encode=True``.

    **Example**::

        import urllib
        UrlEncoded(f'{scheme}://{urllib.quote(host)}', skip_encode=True)

    If you append ``str`` strings and ``UrlEncoded`` strings, the result is also
    URL encoded.

    **Example**::

        UrlEncoded('ab c') + 'de f' == UrlEncoded('ab cde f')
        'ab c' + UrlEncoded('de f') == UrlEncoded('ab cde f')
    """

    def __new__(self, val='', skip_encode=False, encode_slash=False):
        if isinstance(val, UrlEncoded):
            # Don't urllib.quote something already URL encoded.
            return val
        if skip_encode:
            return str.__new__(self, val)
        if encode_slash:
            return str.__new__(self, parse.quote_plus(val))
       # When subclassing str, just call str.__new__ method
        # with your class and the value you want to have in the
        # new string.
        return str.__new__(self, parse.quote(val))

    def __add__(self, other):
        """self + other

        If *other* is not a ``UrlEncoded``, URL encode it before
        adding it.
        """
        if isinstance(other, UrlEncoded):
            return UrlEncoded(str.__add__(self, other), skip_encode=True)

        return UrlEncoded(str.__add__(self, parse.quote(other)), skip_encode=True)

    def __radd__(self, other):
        """other + self

        If *other* is not a ``UrlEncoded``, URL _encode it before
        adding it.
        """
        if isinstance(other, UrlEncoded):
            return UrlEncoded(str.__radd__(self, other), skip_encode=True)

        return UrlEncoded(str.__add__(parse.quote(other), self), skip_encode=True)

    def __mod__(self, fields):
        """Interpolation into ``UrlEncoded``s is disabled.

        If you try to write ``UrlEncoded("%s") % "abc", will get a
        ``TypeError``.
        """
        raise TypeError("Cannot interpolate into a UrlEncoded object.")

    def __repr__(self):
        return f"UrlEncoded({repr(parse.unquote(str(self)))})"


@contextmanager
def _handle_auth_error(msg):
    """Handle re-raising HTTP authentication errors as something clearer.

    If an ``HTTPError`` is raised with status 401 (access denied) in
    the body of this context manager, re-raise it as an
    ``AuthenticationError`` instead, with *msg* as its message.

    This function adds no round trips to the server.

    :param msg: The message to be raised in ``AuthenticationError``.
    :type msg: ``str``

    **Example**::

        with _handle_auth_error("Your login failed."):
             ... # make an HTTP request
    """
    try:
        yield
    except HTTPError as he:
        if he.status == 401:
            raise AuthenticationError(msg, he)
        else:
            raise


def _authentication(request_fun):
    """Decorator to handle autologin and authentication errors.

    *request_fun* is a function taking no arguments that needs to
    be run with this ``Context`` logged into Splunk.

    ``_authentication``'s behavior depends on whether the
    ``autologin`` field of ``Context`` is set to ``True`` or
    ``False``. If it's ``False``, then ``_authentication``
    aborts if the ``Context`` is not logged in, and raises an
    ``AuthenticationError`` if an ``HTTPError`` of status 401 is
    raised in *request_fun*. If it's ``True``, then
    ``_authentication`` will try at all sensible places to
    log in before issuing the request.

    If ``autologin`` is ``False``, ``_authentication`` makes
    one roundtrip to the server if the ``Context`` is logged in,
    or zero if it is not. If ``autologin`` is ``True``, it's less
    deterministic, and may make at most three roundtrips (though
    that would be a truly pathological case).

    :param request_fun: A function of no arguments encapsulating
                        the request to make to the server.

    **Example**::

        import splunklib.binding as binding
        c = binding.connect(..., autologin=True)
        c.logout()
        def f():
            c.get("/services")
            return 42
        print(_authentication(f))
    """

    @wraps(request_fun)
    def wrapper(self, *args, **kwargs):
        if self.token is _NoAuthenticationToken and not self.has_cookies():
            # Not yet logged in.
            if self.autologin and self.username and self.password:
                # This will throw an uncaught
                # AuthenticationError if it fails.
                self.login()
            else:
                # Try the request anyway without authentication.
                # Most requests will fail. Some will succeed, such as
                # 'GET server/info'.
                with _handle_auth_error("Request aborted: not logged in."):
                    return request_fun(self, *args, **kwargs)
        try:
            # Issue the request
            return request_fun(self, *args, **kwargs)
        except HTTPError as he:
            if he.status == 401 and self.autologin:
                # Authentication failed. Try logging in, and then
                # rerunning the request. If either step fails, throw
                # an AuthenticationError and give up.
                with _handle_auth_error("Autologin failed."):
                    self.login()
                with _handle_auth_error("Authentication Failed! If session token is used, it seems to have been expired."):
                    return request_fun(self, *args, **kwargs)
            elif he.status == 401 and not self.autologin:
                raise AuthenticationError(
                    "Request failed: Session is not logged in.", he)
            else:
                raise

    return wrapper


def _authority(scheme=DEFAULT_SCHEME, host=DEFAULT_HOST, port=DEFAULT_PORT):
    """Construct a URL authority from the given *scheme*, *host*, and *port*.

    Named in accordance with RFC2396_, which defines URLs as::

        <scheme>://<authority><path>?<query>

    .. _RFC2396: http://www.ietf.org/rfc/rfc2396.txt

    So ``https://localhost:8000/a/b/b?boris=hilda`` would be parsed as::

        scheme := https
        authority := localhost:8000
        path := /a/b/c
        query := boris=hilda

    :param scheme: URL scheme (the default is "https")
    :type scheme: "http" or "https"
    :param host: The host name (the default is "localhost")
    :type host: string
    :param port: The port number (the default is 8089)
    :type port: integer
    :return: The URL authority.
    :rtype: UrlEncoded (subclass of ``str``)

    **Example**::

        _authority() == "https://localhost:8089"

        _authority(host="splunk.utopia.net") == "https://splunk.utopia.net:8089"

        _authority(host="2001:0db8:85a3:0000:0000:8a2e:0370:7334") == \
            "https://[2001:0db8:85a3:0000:0000:8a2e:0370:7334]:8089"

        _authority(scheme="http", host="splunk.utopia.net", port="471") == \
            "http://splunk.utopia.net:471"

    """
    if ':' in host:
        # IPv6 addresses must be enclosed in [ ] in order to be well-formed.
        host = '[' + host + ']'
    return UrlEncoded(f"{scheme}://{host}:{port}", skip_encode=True)


# kwargs: sharing, owner, app
def namespace(sharing=None, owner=None, app=None, **kwargs):
    """This function constructs a Splunk namespace.

    Every Splunk resource belongs to a namespace. The namespace is specified by
    the pair of values ``owner`` and ``app`` and is governed by a ``sharing`` mode.
    The possible values for ``sharing`` are: "user", "app", "global" and "system",
    which map to the following combinations of ``owner`` and ``app`` values:

        "user"   => {owner}, {app}

        "app"    => nobody, {app}

        "global" => nobody, {app}

        "system" => nobody, system

    "nobody" is a special user name that basically means no user, and "system"
    is the name reserved for system resources.

    "-" is a wildcard that can be used for both ``owner`` and ``app`` values and
    refers to all users and all apps, respectively.

    In general, when you specify a namespace you can specify any combination of
    these three values and the library will reconcile the triple, overriding the
    provided values as appropriate.

    Finally, if no namespacing is specified the library will make use of the
    ``/services`` branch of the REST API, which provides a namespaced view of
    Splunk resources equivelent to using ``owner={currentUser}`` and
    ``app={defaultApp}``.

    The ``namespace`` function returns a representation of the namespace from
    reconciling the values you provide. It ignores any keyword arguments other
    than ``owner``, ``app``, and ``sharing``, so you can provide ``dicts`` of
    configuration information without first having to extract individual keys.

    :param sharing: The sharing mode (the default is "user").
    :type sharing: "system", "global", "app", or "user"
    :param owner: The owner context (the default is "None").
    :type owner: ``string``
    :param app: The app context (the default is "None").
    :type app: ``string``
    :returns: A :class:`splunklib.data.Record` containing the reconciled
        namespace.

    **Example**::

        import splunklib.binding as binding
        n = binding.namespace(sharing="user", owner="boris", app="search")
        n = binding.namespace(sharing="global", app="search")
    """
    if sharing in ["system"]:
        return record({'sharing': sharing, 'owner': "nobody", 'app': "system"})
    if sharing in ["global", "app"]:
        return record({'sharing': sharing, 'owner': "nobody", 'app': app})
    if sharing in ["user", None]:
        return record({'sharing': sharing, 'owner': owner, 'app': app})
    raise ValueError("Invalid value for argument: 'sharing'")


class Context:
    """This class represents a context that encapsulates a splunkd connection.

    The ``Context`` class encapsulates the details of HTTP requests,
    authentication, a default namespace, and URL prefixes to simplify access to
    the REST API.

    After creating a ``Context`` object, you must call its :meth:`login`
    method before you can issue requests to splunkd. Or, use the :func:`connect`
    function to create an already-authenticated ``Context`` object. You can
    provide a session token explicitly (the same token can be shared by multiple
    ``Context`` objects) to provide authentication.

    :param host: The host name (the default is "localhost").
    :type host: ``string``
    :param port: The port number (the default is 8089).
    :type port: ``integer``
    :param scheme: The scheme for accessing the service (the default is "https").
    :type scheme: "https" or "http"
    :param verify: Enable (True) or disable (False) SSL verification for https connections.
    :type verify: ``Boolean``
    :param sharing: The sharing mode for the namespace (the default is "user").
    :type sharing: "global", "system", "app", or "user"
    :param owner: The owner context of the namespace (optional, the default is "None").
    :type owner: ``string``
    :param app: The app context of the namespace (optional, the default is "None").
    :type app: ``string``
    :param token: A session token. When provided, you don't need to call :meth:`login`.
    :type token: ``string``
    :param cookie: A session cookie. When provided, you don't need to call :meth:`login`.
        This parameter is only supported for Splunk 6.2+.
    :type cookie: ``string``
    :param username: The Splunk account username, which is used to
        authenticate the Splunk instance.
    :type username: ``string``
    :param password: The password for the Splunk account.
    :type password: ``string``
    :param splunkToken: Splunk authentication token
    :type splunkToken: ``string``
    :param headers: List of extra HTTP headers to send (optional).
    :type headers: ``list`` of 2-tuples.
    :param retires: Number of retries for each HTTP connection (optional, the default is 0).
                    NOTE THAT THIS MAY INCREASE THE NUMBER OF ROUND TRIP CONNECTIONS TO THE SPLUNK SERVER AND BLOCK THE
                    CURRENT THREAD WHILE RETRYING.
    :type retries: ``int``
    :param retryDelay: How long to wait between connection attempts if `retries` > 0 (optional, defaults to 10s).
    :type retryDelay: ``int`` (in seconds)
    :param handler: The HTTP request handler (optional).
    :returns: A ``Context`` instance.

    **Example**::

        import splunklib.binding as binding
        c = binding.Context(username="boris", password="natasha", ...)
        c.login()
        # Or equivalently
        c = binding.connect(username="boris", password="natasha")
        # Or if you already have a session token
        c = binding.Context(token="atg232342aa34324a")
        # Or if you already have a valid cookie
        c = binding.Context(cookie="splunkd_8089=...")
    """

    def __init__(self, handler=None, **kwargs):
        self.http = HttpLib(handler, kwargs.get("verify", False), key_file=kwargs.get("key_file"),
                            cert_file=kwargs.get("cert_file"), context=kwargs.get("context"),
                            # Default to False for backward compat
                            retries=kwargs.get("retries", 0), retryDelay=kwargs.get("retryDelay", 10))
        self.token = kwargs.get("token", _NoAuthenticationToken)
        if self.token is None:  # In case someone explicitly passes token=None
            self.token = _NoAuthenticationToken
        self.scheme = kwargs.get("scheme", DEFAULT_SCHEME)
        self.host = kwargs.get("host", DEFAULT_HOST)
        self.port = int(kwargs.get("port", DEFAULT_PORT))
        self.authority = _authority(self.scheme, self.host, self.port)
        self.namespace = namespace(**kwargs)
        self.username = kwargs.get("username", "")
        self.password = kwargs.get("password", "")
        self.basic = kwargs.get("basic", False)
        self.bearerToken = kwargs.get("splunkToken", "")
        self.autologin = kwargs.get("autologin", False)
        self.additional_headers = kwargs.get("headers", [])

        # Store any cookies in the self.http._cookies dict
        if "cookie" in kwargs and kwargs['cookie'] not in [None, _NoAuthenticationToken]:
            _parse_cookies(kwargs["cookie"], self.http._cookies)

    def get_cookies(self):
        """Gets the dictionary of cookies from the ``HttpLib`` member of this instance.

        :return: Dictionary of cookies stored on the ``self.http``.
        :rtype: ``dict``
        """
        return self.http._cookies

    def has_cookies(self):
        """Returns true if the ``HttpLib`` member of this instance has auth token stored.

        :return: ``True`` if there is auth token present, else ``False``
        :rtype: ``bool``
        """
        auth_token_key = "splunkd_"
        return any(auth_token_key in key for key in list(self.get_cookies().keys()))

    # Shared per-context request headers
    @property
    def _auth_headers(self):
        """Headers required to authenticate a request.

        Assumes your ``Context`` already has a authentication token or
        cookie, either provided explicitly or obtained by logging
        into the Splunk instance.

        :returns: A list of 2-tuples containing key and value
        """
        header = []
        if self.has_cookies():
            return [("Cookie", _make_cookie_header(list(self.get_cookies().items())))]
        elif self.basic and (self.username and self.password):
            token = f'Basic {b64encode(("%s:%s" % (self.username, self.password)).encode("utf-8")).decode("ascii")}'
        elif self.bearerToken:
            token = f'Bearer {self.bearerToken}'
        elif self.token is _NoAuthenticationToken:
            token = []
        else:
            # Ensure the token is properly formatted
            if self.token.startswith('Splunk '):
                token = self.token
            else:
                token = f'Splunk {self.token}'
        if token:
            header.append(("Authorization", token))
        if self.get_cookies():
            header.append(("Cookie", _make_cookie_header(list(self.get_cookies().items()))))

        return header

    def connect(self):
        """Returns an open connection (socket) to the Splunk instance.

        This method is used for writing bulk events to an index or similar tasks
        where the overhead of opening a connection multiple times would be
        prohibitive.

        :returns: A socket.

        **Example**::

            import splunklib.binding as binding
            c = binding.connect(...)
            socket = c.connect()
            socket.write("POST %s HTTP/1.1\\r\\n" % "some/path/to/post/to")
            socket.write("Host: %s:%s\\r\\n" % (c.host, c.port))
            socket.write("Accept-Encoding: identity\\r\\n")
            socket.write("Authorization: %s\\r\\n" % c.token)
            socket.write("X-Splunk-Input-Mode: Streaming\\r\\n")
            socket.write("\\r\\n")
        """
        sock = socket.socket(socket.AF_INET, socket.SOCK_STREAM)
        if self.scheme == "https":
            sock = ssl.wrap_socket(sock)
        sock.connect((socket.gethostbyname(self.host), self.port))
        return sock

    @_authentication
    @_log_duration
    def delete(self, path_segment, owner=None, app=None, sharing=None, **query):
        """Performs a DELETE operation at the REST path segment with the given
        namespace and query.

        This method is named to match the HTTP method. ``delete`` makes at least
        one round trip to the server, one additional round trip for each 303
        status returned, and at most two additional round trips if
        the ``autologin`` field of :func:`connect` is set to ``True``.

        If *owner*, *app*, and *sharing* are omitted, this method uses the
        default :class:`Context` namespace. All other keyword arguments are
        included in the URL as query parameters.

        :raises AuthenticationError: Raised when the ``Context`` object is not
             logged in.
        :raises HTTPError: Raised when an error occurred in a GET operation from
             *path_segment*.
        :param path_segment: A REST path segment.
        :type path_segment: ``string``
        :param owner: The owner context of the namespace (optional).
        :type owner: ``string``
        :param app: The app context of the namespace (optional).
        :type app: ``string``
        :param sharing: The sharing mode of the namespace (optional).
        :type sharing: ``string``
        :param query: All other keyword arguments, which are used as query
            parameters.
        :type query: ``string``
        :return: The response from the server.
        :rtype: ``dict`` with keys ``body``, ``headers``, ``reason``,
                and ``status``

        **Example**::

            c = binding.connect(...)
            c.delete('saved/searches/boris') == \\
                {'body': ...a response reader object...,
                 'headers': [('content-length', '1786'),
                             ('expires', 'Fri, 30 Oct 1998 00:00:00 GMT'),
                             ('server', 'Splunkd'),
                             ('connection', 'close'),
                             ('cache-control', 'no-store, max-age=0, must-revalidate, no-cache'),
                             ('date', 'Fri, 11 May 2012 16:53:06 GMT'),
                             ('content-type', 'text/xml; charset=utf-8')],
                 'reason': 'OK',
                 'status': 200}
            c.delete('nonexistant/path') # raises HTTPError
            c.logout()
            c.delete('apps/local') # raises AuthenticationError
        """
        path = self.authority + self._abspath(path_segment, owner=owner,
                                              app=app, sharing=sharing)
        logger.debug("DELETE request to %s (body: %s)", path, repr(query))
        response = self.http.delete(path, self._auth_headers, **query)
        return response

    @_authentication
    @_log_duration
    def get(self, path_segment, owner=None, app=None, headers=None, sharing=None, **query):
        """Performs a GET operation from the REST path segment with the given
        namespace and query.

        This method is named to match the HTTP method. ``get`` makes at least
        one round trip to the server, one additional round trip for each 303
        status returned, and at most two additional round trips if
        the ``autologin`` field of :func:`connect` is set to ``True``.

        If *owner*, *app*, and *sharing* are omitted, this method uses the
        default :class:`Context` namespace. All other keyword arguments are
        included in the URL as query parameters.

        :raises AuthenticationError: Raised when the ``Context`` object is not
             logged in.
        :raises HTTPError: Raised when an error occurred in a GET operation from
             *path_segment*.
        :param path_segment: A REST path segment.
        :type path_segment: ``string``
        :param owner: The owner context of the namespace (optional).
        :type owner: ``string``
        :param app: The app context of the namespace (optional).
        :type app: ``string``
        :param headers: List of extra HTTP headers to send (optional).
        :type headers: ``list`` of 2-tuples.
        :param sharing: The sharing mode of the namespace (optional).
        :type sharing: ``string``
        :param query: All other keyword arguments, which are used as query
            parameters.
        :type query: ``string``
        :return: The response from the server.
        :rtype: ``dict`` with keys ``body``, ``headers``, ``reason``,
                and ``status``

        **Example**::

            c = binding.connect(...)
            c.get('apps/local') == \\
                {'body': ...a response reader object...,
                 'headers': [('content-length', '26208'),
                             ('expires', 'Fri, 30 Oct 1998 00:00:00 GMT'),
                             ('server', 'Splunkd'),
                             ('connection', 'close'),
                             ('cache-control', 'no-store, max-age=0, must-revalidate, no-cache'),
                             ('date', 'Fri, 11 May 2012 16:30:35 GMT'),
                             ('content-type', 'text/xml; charset=utf-8')],
                 'reason': 'OK',
                 'status': 200}
            c.get('nonexistant/path') # raises HTTPError
            c.logout()
            c.get('apps/local') # raises AuthenticationError
        """
        if headers is None:
            headers = []

        path = self.authority + self._abspath(path_segment, owner=owner,
                                              app=app, sharing=sharing)
        logger.debug("GET request to %s (body: %s)", path, repr(query))
        all_headers = headers + self.additional_headers + self._auth_headers
        response = self.http.get(path, all_headers, **query)
        return response

    @_authentication
    @_log_duration
    def post(self, path_segment, owner=None, app=None, sharing=None, headers=None, **query):
        """Performs a POST operation from the REST path segment with the given
        namespace and query.

        This method is named to match the HTTP method. ``post`` makes at least
        one round trip to the server, one additional round trip for each 303
        status returned, and at most two additional round trips if
        the ``autologin`` field of :func:`connect` is set to ``True``.

        If *owner*, *app*, and *sharing* are omitted, this method uses the
        default :class:`Context` namespace. All other keyword arguments are
        included in the URL as query parameters.

        Some of Splunk's endpoints, such as ``receivers/simple`` and
        ``receivers/stream``, require unstructured data in the POST body
        and all metadata passed as GET-style arguments. If you provide
        a ``body`` argument to ``post``, it will be used as the POST
        body, and all other keyword arguments will be passed as
        GET-style arguments in the URL.

        :raises AuthenticationError: Raised when the ``Context`` object is not
             logged in.
        :raises HTTPError: Raised when an error occurred in a GET operation from
             *path_segment*.
        :param path_segment: A REST path segment.
        :type path_segment: ``string``
        :param owner: The owner context of the namespace (optional).
        :type owner: ``string``
        :param app: The app context of the namespace (optional).
        :type app: ``string``
        :param sharing: The sharing mode of the namespace (optional).
        :type sharing: ``string``
        :param headers: List of extra HTTP headers to send (optional).
        :type headers: ``list`` of 2-tuples.
        :param query: All other keyword arguments, which are used as query
            parameters.
        :param body: Parameters to be used in the post body. If specified,
            any parameters in the query will be applied to the URL instead of
            the body. If a dict is supplied, the key-value pairs will be form
            encoded. If a string is supplied, the body will be passed through
            in the request unchanged.
        :type body: ``dict`` or ``str``
        :return: The response from the server.
        :rtype: ``dict`` with keys ``body``, ``headers``, ``reason``,
                and ``status``

        **Example**::

            c = binding.connect(...)
            c.post('saved/searches', name='boris',
                   search='search * earliest=-1m | head 1') == \\
                {'body': ...a response reader object...,
                 'headers': [('content-length', '10455'),
                             ('expires', 'Fri, 30 Oct 1998 00:00:00 GMT'),
                             ('server', 'Splunkd'),
                             ('connection', 'close'),
                             ('cache-control', 'no-store, max-age=0, must-revalidate, no-cache'),
                             ('date', 'Fri, 11 May 2012 16:46:06 GMT'),
                             ('content-type', 'text/xml; charset=utf-8')],
                 'reason': 'Created',
                 'status': 201}
            c.post('nonexistant/path') # raises HTTPError
            c.logout()
            # raises AuthenticationError:
            c.post('saved/searches', name='boris',
                   search='search * earliest=-1m | head 1')
        """
        if headers is None:
            headers = []

        path = self.authority + self._abspath(path_segment, owner=owner, app=app, sharing=sharing)

        # To avoid writing sensitive data in debug logs
        endpoint_having_sensitive_data = ["/storage/passwords"]
        if any(endpoint in path for endpoint in endpoint_having_sensitive_data):
            logger.debug("POST request to %s ", path)
        else:
            logger.debug("POST request to %s (body: %s)", path, repr(query))
        all_headers = headers + self.additional_headers + self._auth_headers
        response = self.http.post(path, all_headers, **query)
        return response

    @_authentication
    @_log_duration
    def request(self, path_segment, method="GET", headers=None, body={},
                owner=None, app=None, sharing=None):
        """Issues an arbitrary HTTP request to the REST path segment.

        This method is named to match ``httplib.request``. This function
        makes a single round trip to the server.

        If *owner*, *app*, and *sharing* are omitted, this method uses the
        default :class:`Context` namespace. All other keyword arguments are
        included in the URL as query parameters.

        :raises AuthenticationError: Raised when the ``Context`` object is not
             logged in.
        :raises HTTPError: Raised when an error occurred in a GET operation from
             *path_segment*.
        :param path_segment: A REST path segment.
        :type path_segment: ``string``
        :param method: The HTTP method to use (optional).
        :type method: ``string``
        :param headers: List of extra HTTP headers to send (optional).
        :type headers: ``list`` of 2-tuples.
        :param body: Content of the HTTP request (optional).
        :type body: ``string``
        :param owner: The owner context of the namespace (optional).
        :type owner: ``string``
        :param app: The app context of the namespace (optional).
        :type app: ``string``
        :param sharing: The sharing mode of the namespace (optional).
        :type sharing: ``string``
        :return: The response from the server.
        :rtype: ``dict`` with keys ``body``, ``headers``, ``reason``,
                and ``status``

        **Example**::

            c = binding.connect(...)
            c.request('saved/searches', method='GET') == \\
                {'body': ...a response reader object...,
                 'headers': [('content-length', '46722'),
                             ('expires', 'Fri, 30 Oct 1998 00:00:00 GMT'),
                             ('server', 'Splunkd'),
                             ('connection', 'close'),
                             ('cache-control', 'no-store, max-age=0, must-revalidate, no-cache'),
                             ('date', 'Fri, 11 May 2012 17:24:19 GMT'),
                             ('content-type', 'text/xml; charset=utf-8')],
                 'reason': 'OK',
                 'status': 200}
            c.request('nonexistant/path', method='GET') # raises HTTPError
            c.logout()
            c.get('apps/local') # raises AuthenticationError
        """
        if headers is None:
            headers = []

        path = self.authority \
               + self._abspath(path_segment, owner=owner,
                               app=app, sharing=sharing)

        all_headers = headers + self.additional_headers + self._auth_headers
        logger.debug("%s request to %s (headers: %s, body: %s)",
                     method, path, str(all_headers), repr(body))

        if body:
            body = _encode(**body)

            if method == "GET":
                path = path + UrlEncoded('?' + body, skip_encode=True)
                message = {'method': method,
                           'headers': all_headers}
            else:
                message = {'method': method,
                           'headers': all_headers,
                           'body': body}
        else:
            message = {'method': method,
                       'headers': all_headers}

        response = self.http.request(path, message)

        return response

    def login(self):
        """Logs into the Splunk instance referred to by the :class:`Context`
        object.

        Unless a ``Context`` is created with an explicit authentication token
        (probably obtained by logging in from a different ``Context`` object)
        you must call :meth:`login` before you can issue requests.
        The authentication token obtained from the server is stored in the
        ``token`` field of the ``Context`` object.

        :raises AuthenticationError: Raised when login fails.
        :returns: The ``Context`` object, so you can chain calls.

        **Example**::

            import splunklib.binding as binding
            c = binding.Context(...).login()
            # Then issue requests...
        """

        if self.has_cookies() and \
            (not self.username and not self.password):
            # If we were passed session cookie(s), but no username or
            # password, then login is a nop, since we're automatically
            # logged in.
            return

        if self.token is not _NoAuthenticationToken and \
            (not self.username and not self.password):
            # If we were passed a session token, but no username or
            # password, then login is a nop, since we're automatically
            # logged in.
            return

        if self.basic and (self.username and self.password):
            # Basic auth mode requested, so this method is a nop as long
            # as credentials were passed in.
            return

        if self.bearerToken:
            # Bearer auth mode requested, so this method is a nop as long
            # as authentication token was passed in.
            return
        # Only try to get a token and updated cookie if username & password are specified
        try:
            response = self.http.post(
                self.authority + self._abspath("/services/auth/login"),
                username=self.username,
                password=self.password,
                headers=self.additional_headers,
                cookie="1")  # In Splunk 6.2+, passing "cookie=1" will return the "set-cookie" header

            body = response.body.read()
            session = XML(body).findtext("./sessionKey")
            self.token = f"Splunk {session}"
            return self
        except HTTPError as he:
            if he.status == 401:
                raise AuthenticationError("Login failed.", he)
            else:
                raise

    def logout(self):
        """Forgets the current session token, and cookies."""
        self.token = _NoAuthenticationToken
        self.http._cookies = {}
        return self

    def _abspath(self, path_segment,
                 owner=None, app=None, sharing=None):
        """Qualifies *path_segment* into an absolute path for a URL.

        If *path_segment* is already absolute, returns it unchanged.
        If *path_segment* is relative, then qualifies it with either
        the provided namespace arguments or the ``Context``'s default
        namespace. Any forbidden characters in *path_segment* are URL
        encoded. This function has no network activity.

        Named to be consistent with RFC2396_.

        .. _RFC2396: http://www.ietf.org/rfc/rfc2396.txt

        :param path_segment: A relative or absolute URL path segment.
        :type path_segment: ``string``
        :param owner, app, sharing: Components of a namespace (defaults
                                    to the ``Context``'s namespace if all
                                    three are omitted)
        :type owner, app, sharing: ``string``
        :return: A ``UrlEncoded`` (a subclass of ``str``).
        :rtype: ``string``

        **Example**::

            import splunklib.binding as binding
            c = binding.connect(owner='boris', app='search', sharing='user')
            c._abspath('/a/b/c') == '/a/b/c'
            c._abspath('/a/b c/d') == '/a/b%20c/d'
            c._abspath('apps/local/search') == \
                '/servicesNS/boris/search/apps/local/search'
            c._abspath('apps/local/search', sharing='system') == \
                '/servicesNS/nobody/system/apps/local/search'
            url = c.authority + c._abspath('apps/local/sharing')
        """
        skip_encode = isinstance(path_segment, UrlEncoded)
        # If path_segment is absolute, escape all forbidden characters
        # in it and return it.
        if path_segment.startswith('/'):
            return UrlEncoded(path_segment, skip_encode=skip_encode)

        # path_segment is relative, so we need a namespace to build an
        # absolute path.
        if owner or app or sharing:
            ns = namespace(owner=owner, app=app, sharing=sharing)
        else:
            ns = self.namespace

        # If no app or owner are specified, then use the /services
        # endpoint. Otherwise, use /servicesNS with the specified
        # namespace. If only one of app and owner is specified, use
        # '-' for the other.
        if ns.app is None and ns.owner is None:
            return UrlEncoded(f"/services/{path_segment}", skip_encode=skip_encode)

        oname = "nobody" if ns.owner is None else ns.owner
        aname = "system" if ns.app is None else ns.app
        path = UrlEncoded(f"/servicesNS/{oname}/{aname}/{path_segment}", skip_encode=skip_encode)
        return path


def connect(**kwargs):
    """This function returns an authenticated :class:`Context` object.

    This function is a shorthand for calling :meth:`Context.login`.

    This function makes one round trip to the server.

    :param host: The host name (the default is "localhost").
    :type host: ``string``
    :param port: The port number (the default is 8089).
    :type port: ``integer``
    :param scheme: The scheme for accessing the service (the default is "https").
    :type scheme: "https" or "http"
    :param owner: The owner context of the namespace (the default is "None").
    :type owner: ``string``
    :param app: The app context of the namespace (the default is "None").
    :type app: ``string``
    :param sharing: The sharing mode for the namespace (the default is "user").
    :type sharing: "global", "system", "app", or "user"
    :param token: The current session token (optional). Session tokens can be
        shared across multiple service instances.
    :type token: ``string``
    :param cookie: A session cookie. When provided, you don't need to call :meth:`login`.
        This parameter is only supported for Splunk 6.2+.
    :type cookie: ``string``
    :param username: The Splunk account username, which is used to
        authenticate the Splunk instance.
    :type username: ``string``
    :param password: The password for the Splunk account.
    :type password: ``string``
    :param headers: List of extra HTTP headers to send (optional).
    :type headers: ``list`` of 2-tuples.
    :param autologin: When ``True``, automatically tries to log in again if the
        session terminates.
    :type autologin: ``Boolean``
    :return: An initialized :class:`Context` instance.

    **Example**::

        import splunklib.binding as binding
        c = binding.connect(...)
        response = c.get("apps/local")
    """
    c = Context(**kwargs)
    c.login()
    return c


# Note: the error response schema supports multiple messages but we only
# return the first, although we do return the body so that an exception
# handler that wants to read multiple messages can do so.
class HTTPError(Exception):
    """This exception is raised for HTTP responses that return an error."""

    def __init__(self, response, _message=None):
        status = response.status
        reason = response.reason
        body = response.body.read()
        try:
            detail = XML(body).findtext("./messages/msg")
        except ParseError:
            detail = body
        detail_formatted = "" if detail is None else f" -- {detail}"
        message = f"HTTP {status} {reason}{detail_formatted}"
        Exception.__init__(self, _message or message)
        self.status = status
        self.reason = reason
        self.headers = response.headers
        self.body = body
        self._response = response


class AuthenticationError(HTTPError):
    """Raised when a login request to Splunk fails.

    If your username was unknown or you provided an incorrect password
    in a call to :meth:`Context.login` or :meth:`splunklib.client.Service.login`,
    this exception is raised.
    """

    def __init__(self, message, cause):
        # Put the body back in the response so that HTTPError's constructor can
        # read it again.
        cause._response.body = BytesIO(cause.body)

        HTTPError.__init__(self, cause._response, message)


#
# The HTTP interface used by the Splunk binding layer abstracts the underlying
# HTTP library using request & response 'messages' which are implemented as
# dictionaries with the following structure:
#
#   # HTTP request message (only method required)
#   request {
#       method : str,
#       headers? : [(str, str)*],
#       body? : str,
#   }
#
#   # HTTP response message (all keys present)
#   response {
#       status : int,
#       reason : str,
#       headers : [(str, str)*],
#       body : file,
#   }
#

# Encode the given kwargs as a query string. This wrapper will also _encode
# a list value as a sequence of assignments to the corresponding arg name,
# for example an argument such as 'foo=[1,2,3]' will be encoded as
# 'foo=1&foo=2&foo=3'.
def _encode(**kwargs):
    items = []
    for key, value in list(kwargs.items()):
        if isinstance(value, list):
            items.extend([(key, item) for item in value])
        else:
            items.append((key, value))
    return parse.urlencode(items)


# Crack the given url into (scheme, host, port, path)
def _spliturl(url):
    parsed_url = parse.urlparse(url)
    host = parsed_url.hostname
    port = parsed_url.port
    path = '?'.join((parsed_url.path, parsed_url.query)) if parsed_url.query else parsed_url.path
    # Strip brackets if its an IPv6 address
    if host.startswith('[') and host.endswith(']'): host = host[1:-1]
    if port is None: port = DEFAULT_PORT
    return parsed_url.scheme, host, port, path


# Given an HTTP request handler, this wrapper objects provides a related
# family of convenience methods built using that handler.
class HttpLib:
    """A set of convenient methods for making HTTP calls.

    ``HttpLib`` provides a general :meth:`request` method, and :meth:`delete`,
    :meth:`post`, and :meth:`get` methods for the three HTTP methods that Splunk
    uses.

    By default, ``HttpLib`` uses Python's built-in ``httplib`` library,
    but you can replace it by passing your own handling function to the
    constructor for ``HttpLib``.

    The handling function should have the type:

        ``handler(`url`, `request_dict`) -> response_dict``

    where `url` is the URL to make the request to (including any query and
    fragment sections) as a dictionary with the following keys:

        - method: The method for the request, typically ``GET``, ``POST``, or ``DELETE``.

        - headers: A list of pairs specifying the HTTP headers (for example: ``[('key': value), ...]``).

        - body: A string containing the body to send with the request (this string
          should default to '').

    and ``response_dict`` is a dictionary with the following keys:

        - status: An integer containing the HTTP status code (such as 200 or 404).

        - reason: The reason phrase, if any, returned by the server.

        - headers: A list of pairs containing the response headers (for example, ``[('key': value), ...]``).

        - body: A stream-like object supporting ``read(size=None)`` and ``close()``
          methods to get the body of the response.

    The response dictionary is returned directly by ``HttpLib``'s methods with
    no further processing. By default, ``HttpLib`` calls the :func:`handler` function
    to get a handler function.

    If using the default handler, SSL verification can be disabled by passing verify=False.
    """

    def __init__(self, custom_handler=None, verify=False, key_file=None, cert_file=None, context=None, retries=0,
                 retryDelay=10):
        if custom_handler is None:
            self.handler = handler(verify=verify, key_file=key_file, cert_file=cert_file, context=context)
        else:
            self.handler = custom_handler
        self._cookies = {}
        self.retries = retries
        self.retryDelay = retryDelay

    def delete(self, url, headers=None, **kwargs):
        """Sends a DELETE request to a URL.

        :param url: The URL.
        :type url: ``string``
        :param headers: A list of pairs specifying the headers for the HTTP
            response (for example, ``[('Content-Type': 'text/cthulhu'), ('Token': 'boris')]``).
        :type headers: ``list``
        :param kwargs: Additional keyword arguments (optional). These arguments
            are interpreted as the query part of the URL. The order of keyword
            arguments is not preserved in the request, but the keywords and
            their arguments will be URL encoded.
        :type kwargs: ``dict``
        :returns: A dictionary describing the response (see :class:`HttpLib` for
            its structure).
        :rtype: ``dict``
        """
        if headers is None: headers = []
        if kwargs:
            # url is already a UrlEncoded. We have to manually declare
            # the query to be encoded or it will get automatically URL
            # encoded by being appended to url.
            url = url + UrlEncoded('?' + _encode(**kwargs), skip_encode=True)
        message = {
            'method': "DELETE",
            'headers': headers,
        }
        return self.request(url, message)

    def get(self, url, headers=None, **kwargs):
        """Sends a GET request to a URL.

        :param url: The URL.
        :type url: ``string``
        :param headers: A list of pairs specifying the headers for the HTTP
            response (for example, ``[('Content-Type': 'text/cthulhu'), ('Token': 'boris')]``).
        :type headers: ``list``
        :param kwargs: Additional keyword arguments (optional). These arguments
            are interpreted as the query part of the URL. The order of keyword
            arguments is not preserved in the request, but the keywords and
            their arguments will be URL encoded.
        :type kwargs: ``dict``
        :returns: A dictionary describing the response (see :class:`HttpLib` for
            its structure).
        :rtype: ``dict``
        """
        if headers is None: headers = []
        if kwargs:
            # url is already a UrlEncoded. We have to manually declare
            # the query to be encoded or it will get automatically URL
            # encoded by being appended to url.
            url = url + UrlEncoded('?' + _encode(**kwargs), skip_encode=True)
        return self.request(url, {'method': "GET", 'headers': headers})

    def post(self, url, headers=None, **kwargs):
        """Sends a POST request to a URL.

        :param url: The URL.
        :type url: ``string``
        :param headers: A list of pairs specifying the headers for the HTTP
            response (for example, ``[('Content-Type': 'text/cthulhu'), ('Token': 'boris')]``).
        :type headers: ``list``
        :param kwargs: Additional keyword arguments (optional). If the argument
            is ``body``, the value is used as the body for the request, and the
            keywords and their arguments will be URL encoded. If there is no
            ``body`` keyword argument, all the keyword arguments are encoded
            into the body of the request in the format ``x-www-form-urlencoded``.
        :type kwargs: ``dict``
        :returns: A dictionary describing the response (see :class:`HttpLib` for
            its structure).
        :rtype: ``dict``
        """
        if headers is None: headers = []

        # We handle GET-style arguments and an unstructured body. This is here
        # to support the receivers/stream endpoint.
        if 'body' in kwargs:
            # We only use application/x-www-form-urlencoded if there is no other
            # Content-Type header present. This can happen in cases where we
            # send requests as application/json, e.g. for KV Store.
            if len([x for x in headers if x[0].lower() == "content-type"]) == 0:
                headers.append(("Content-Type", "application/x-www-form-urlencoded"))

            body = kwargs.pop('body')
            if isinstance(body, dict):
                body = _encode(**body).encode('utf-8')
            if len(kwargs) > 0:
                url = url + UrlEncoded('?' + _encode(**kwargs), skip_encode=True)
        else:
            body = _encode(**kwargs).encode('utf-8')
        message = {
            'method': "POST",
            'headers': headers,
            'body': body
        }
        return self.request(url, message)

    def request(self, url, message, **kwargs):
        """Issues an HTTP request to a URL.

        :param url: The URL.
        :type url: ``string``
        :param message: A dictionary with the format as described in
            :class:`HttpLib`.
        :type message: ``dict``
        :param kwargs: Additional keyword arguments (optional). These arguments
            are passed unchanged to the handler.
        :type kwargs: ``dict``
        :returns: A dictionary describing the response (see :class:`HttpLib` for
            its structure).
        :rtype: ``dict``
        """
        while True:
            try:
                response = self.handler(url, message, **kwargs)
                break
            except Exception:
                if self.retries <= 0:
                    raise
                else:
                    time.sleep(self.retryDelay)
                    self.retries -= 1
        response = record(response)
        if 400 <= response.status:
            raise HTTPError(response)

        # Update the cookie with any HTTP request
        # Initially, assume list of 2-tuples
        key_value_tuples = response.headers
        # If response.headers is a dict, get the key-value pairs as 2-tuples
        # this is the case when using urllib2
        if isinstance(response.headers, dict):
            key_value_tuples = list(response.headers.items())
        for key, value in key_value_tuples:
            if key.lower() == "set-cookie":
                _parse_cookies(value, self._cookies)

        return response


# Converts an httplib response into a file-like object.
class ResponseReader(io.RawIOBase):
    """This class provides a file-like interface for :class:`httplib` responses.

    The ``ResponseReader`` class is intended to be a layer to unify the different
    types of HTTP libraries used with this SDK. This class also provides a
    preview of the stream and a few useful predicates.
    """

    # For testing, you can use a StringIO as the argument to
    # ``ResponseReader`` instead of an ``httplib.HTTPResponse``. It
    # will work equally well.
    def __init__(self, response, connection=None):
        self._response = response
        self._connection = connection
        self._buffer = b''

    def __str__(self):
        return str(self.read(), 'UTF-8')

    @property
    def empty(self):
        """Indicates whether there is any more data in the response."""
        return self.peek(1) == b""

    def peek(self, size):
        """Nondestructively retrieves a given number of characters.

        The next :meth:`read` operation behaves as though this method was never
        called.

        :param size: The number of characters to retrieve.
        :type size: ``integer``
        """
        c = self.read(size)
        self._buffer = self._buffer + c
        return c

    def close(self):
        """Closes this response."""
        if self._connection:
            self._connection.close()
        self._response.close()

    def read(self, size=None):
        """Reads a given number of characters from the response.

        :param size: The number of characters to read, or "None" to read the
            entire response.
        :type size: ``integer`` or "None"

        """
        r = self._buffer
        self._buffer = b''
        if size is not None:
            size -= len(r)
        r = r + self._response.read(size)
        return r

    def readable(self):
        """ Indicates that the response reader is readable."""
        return True

    def readinto(self, byte_array):
        """ Read data into a byte array, upto the size of the byte array.

        :param byte_array: A byte array/memory view to pour bytes into.
        :type byte_array: ``bytearray`` or ``memoryview``

        """
        max_size = len(byte_array)
        data = self.read(max_size)
        bytes_read = len(data)
        byte_array[:bytes_read] = data
        return bytes_read


def handler(key_file=None, cert_file=None, timeout=None, verify=False, context=None):
    """This class returns an instance of the default HTTP request handler using
    the values you provide.

    :param `key_file`: A path to a PEM (Privacy Enhanced Mail) formatted file containing your private key (optional).
    :type key_file: ``string``
    :param `cert_file`: A path to a PEM (Privacy Enhanced Mail) formatted file containing a certificate chain file (optional).
    :type cert_file: ``string``
    :param `timeout`: The request time-out period, in seconds (optional).
    :type timeout: ``integer`` or "None"
    :param `verify`: Set to False to disable SSL verification on https connections.
    :type verify: ``Boolean``
    :param `context`: The SSLContext that can is used with the HTTPSConnection when verify=True is enabled and context is specified
    :type context: ``SSLContext`
    """

    def connect(scheme, host, port):
        kwargs = {}
        if timeout is not None: kwargs['timeout'] = timeout
        if scheme == "http":
            return client.HTTPConnection(host, port, **kwargs)
        if scheme == "https":
            if key_file is not None: kwargs['key_file'] = key_file
            if cert_file is not None: kwargs['cert_file'] = cert_file

            if not verify:
                kwargs['context'] = ssl._create_unverified_context()
            elif context:
                # verify is True in elif branch and context is not None
                kwargs['context'] = context

            return client.HTTPSConnection(host, port, **kwargs)
        raise ValueError(f"unsupported scheme: {scheme}")

    def request(url, message, **kwargs):
        scheme, host, port, path = _spliturl(url)
        body = message.get("body", "")
        head = {
            "Content-Length": str(len(body)),
            "Host": host,
            "User-Agent": "splunk-sdk-python/%s" % __version__,
            "Accept": "*/*",
            "Connection": "Close",
        }  # defaults
        for key, value in message["headers"]:
            head[key] = value
        method = message.get("method", "GET")

        connection = connect(scheme, host, port)
        is_keepalive = False
        try:
            connection.request(method, path, body, head)
            if timeout is not None:
                connection.sock.settimeout(timeout)
            response = connection.getresponse()
            is_keepalive = "keep-alive" in response.getheader("connection", default="close").lower()
        finally:
            if not is_keepalive:
                connection.close()

        return {
            "status": response.status,
            "reason": response.reason,
            "headers": response.getheaders(),
            "body": ResponseReader(response, connection if is_keepalive else None),
        }

    return request<|MERGE_RESOLUTION|>--- conflicted
+++ resolved
@@ -34,20 +34,13 @@
 from datetime import datetime
 from functools import wraps
 from io import BytesIO
-<<<<<<< HEAD
 from urllib import parse
 from http import client
 from http.cookies import SimpleCookie
 from xml.etree.ElementTree import XML, ParseError
-=======
-from xml.etree.ElementTree import XML
-
+from splunklib.data import record
 from splunklib import __version__
-from splunklib import six
-from splunklib.six.moves import urllib
->>>>>>> 418a174b
-
-from splunklib.data import record
+
 
 logger = logging.getLogger(__name__)
 
