# Copyright 2011-2015 Splunk, Inc.
#
# Licensed under the Apache License, Version 2.0 (the "License"): you may
# not use this file except in compliance with the License. You may obtain
# a copy of the License at
#
#     http://www.apache.org/licenses/LICENSE-2.0
#
# Unless required by applicable law or agreed to in writing, software
# distributed under the License is distributed on an "AS IS" BASIS, WITHOUT
# WARRANTIES OR CONDITIONS OF ANY KIND, either express or implied. See the
# License for the specific language governing permissions and limitations
# under the License.

"""The **splunklib.data** module reads the responses from splunkd in Atom Feed 
format, which is the format used by most of the REST API.
"""

from __future__ import absolute_import
import sys
from xml.etree.ElementTree import XML
from splunklib import six

__all__ = ["load"]

# LNAME refers to element names without namespaces; XNAME is the same
# name, but with an XML namespace.
LNAME_DICT = "dict"
LNAME_ITEM = "item"
LNAME_KEY = "key"
LNAME_LIST = "list"

XNAMEF_REST = "{http://dev.splunk.com/ns/rest}%s"
XNAME_DICT = XNAMEF_REST % LNAME_DICT
XNAME_ITEM = XNAMEF_REST % LNAME_ITEM
XNAME_KEY = XNAMEF_REST % LNAME_KEY
XNAME_LIST = XNAMEF_REST % LNAME_LIST

# Some responses don't use namespaces (eg: search/parse) so we look for
# both the extended and local versions of the following names.


def isdict(name):
    return name == XNAME_DICT or name == LNAME_DICT


def isitem(name):
    return name == XNAME_ITEM or name == LNAME_ITEM


def iskey(name):
    return name == XNAME_KEY or name == LNAME_KEY


def islist(name):
    return name == XNAME_LIST or name == LNAME_LIST


def hasattrs(element):
    return len(element.attrib) > 0


def localname(xname):
    rcurly = xname.find("}")
    return xname if rcurly == -1 else xname[rcurly + 1 :]


def load(text, match=None):
    """This function reads a string that contains the XML of an Atom Feed, then
    returns the
    data in a native Python structure (a ``dict`` or ``list``). If you also
    provide a tag name or path to match, only the matching sub-elements are
    loaded.

    :param text: The XML text to load.
    :type text: ``string``
    :param match: A tag name or path to match (optional).
    :type match: ``string``
    """
    if text is None:
        return None
    text = text.strip()
    if len(text) == 0:
        return None
    nametable = {"namespaces": [], "names": {}}

    # Convert to unicode encoding in only python 2 for xml parser
    if sys.version_info < (3, 0, 0) and isinstance(text, unicode):
        text = text.encode("utf-8")

    root = XML(text)
    items = [root] if match is None else root.findall(match)
    count = len(items)
    if count == 0:
        return None
    elif count == 1:
        return load_root(items[0], nametable)
    else:
        return [load_root(item, nametable) for item in items]


# Load the attributes of the given element.
def load_attrs(element):
    if not hasattrs(element):
        return None
    attrs = record()
    for key, value in six.iteritems(element.attrib):
        attrs[key] = value
    return attrs


# Parse a <dict> element and return a Python dict
def load_dict(element, nametable=None):
    value = record()
    children = list(element)
    for child in children:
        assert iskey(child.tag)
        name = child.attrib["name"]
        value[name] = load_value(child, nametable)
    return value


# Loads the given elements attrs & value into single merged dict.
def load_elem(element, nametable=None):
    name = localname(element.tag)
    attrs = load_attrs(element)
    value = load_value(element, nametable)
    if attrs is None:
        return name, value
    if value is None:
        return name, attrs
    # If value is simple, merge into attrs dict using special key
    if isinstance(value, six.string_types):
        attrs["$text"] = value
        return name, attrs
    # Both attrs & value are complex, so merge the two dicts, resolving collisions.
    collision_keys = []
    for key, val in six.iteritems(attrs):
        if key in value and key in collision_keys:
            value[key].append(val)
        elif key in value and key not in collision_keys:
            value[key] = [value[key], val]
            collision_keys.append(key)
        else:
            value[key] = val
    return name, value


# Parse a <list> element and return a Python list
def load_list(element, nametable=None):
    assert islist(element.tag)
    value = []
    children = list(element)
    for child in children:
        assert isitem(child.tag)
        value.append(load_value(child, nametable))
    return value


# Load the given root element.
def load_root(element, nametable=None):
    tag = element.tag
    if isdict(tag):
        return load_dict(element, nametable)
    if islist(tag):
        return load_list(element, nametable)
    k, v = load_elem(element, nametable)
    return Record.fromkv(k, v)


# Load the children of the given element.
def load_value(element, nametable=None):
    children = list(element)
    count = len(children)

    # No children, assume a simple text value
    if count == 0:
        text = element.text
        if text is None:
            return None
<<<<<<< HEAD
        text = text.strip()
        if len(text) == 0:
=======

        if len(text.strip()) == 0:
>>>>>>> 611f4a3d
            return None
        return text

    # Look for the special case of a single well-known structure
    if count == 1:
        child = children[0]
        tag = child.tag
        if isdict(tag):
            return load_dict(child, nametable)
        if islist(tag):
            return load_list(child, nametable)

    value = record()
    for child in children:
        name, item = load_elem(child, nametable)
        # If we have seen this name before, promote the value to a list
        if name in value:
            current = value[name]
            if not isinstance(current, list):
                value[name] = [current]
            value[name].append(item)
        else:
            value[name] = item

    return value


# A generic utility that enables "dot" access to dicts
class Record(dict):
    """This generic utility class enables dot access to members of a Python
    dictionary.

    Any key that is also a valid Python identifier can be retrieved as a field.
    So, for an instance of ``Record`` called ``r``, ``r.key`` is equivalent to
    ``r['key']``. A key such as ``invalid-key`` or ``invalid.key`` cannot be
    retrieved as a field, because ``-`` and ``.`` are not allowed in
    identifiers.

    Keys of the form ``a.b.c`` are very natural to write in Python as fields. If
    a group of keys shares a prefix ending in ``.``, you can retrieve keys as a
    nested dictionary by calling only the prefix. For example, if ``r`` contains
    keys ``'foo'``, ``'bar.baz'``, and ``'bar.qux'``, ``r.bar`` returns a record
    with the keys ``baz`` and ``qux``. If a key contains multiple ``.``, each
    one is placed into a nested dictionary, so you can write ``r.bar.qux`` or
    ``r['bar.qux']`` interchangeably.
    """

    sep = "."

    def __call__(self, *args):
        if len(args) == 0:
            return self
        return Record((key, self[key]) for key in args)

    def __getattr__(self, name):
        try:
            return self[name]
        except KeyError:
            raise AttributeError(name)

    def __delattr__(self, name):
        del self[name]

    def __setattr__(self, name, value):
        self[name] = value

    @staticmethod
    def fromkv(k, v):
        result = record()
        result[k] = v
        return result

    def __getitem__(self, key):
        if key in self:
            return dict.__getitem__(self, key)
        key += self.sep
        result = record()
        for k, v in six.iteritems(self):
            if not k.startswith(key):
                continue
            suffix = k[len(key) :]
            if "." in suffix:
                ks = suffix.split(self.sep)
                z = result
                for x in ks[:-1]:
                    if x not in z:
                        z[x] = record()
                    z = z[x]
                z[ks[-1]] = v
            else:
                result[suffix] = v
        if len(result) == 0:
            raise KeyError("No key or prefix: %s" % key)
        return result


def record(value=None):
    """This function returns a :class:`Record` instance constructed with an
    initial value that you provide.

    :param `value`: An initial record value.
    :type `value`: ``dict``
    """
    if value is None:
        value = {}
    return Record(value)<|MERGE_RESOLUTION|>--- conflicted
+++ resolved
@@ -178,13 +178,8 @@
         text = element.text
         if text is None:
             return None
-<<<<<<< HEAD
-        text = text.strip()
-        if len(text) == 0:
-=======
 
         if len(text.strip()) == 0:
->>>>>>> 611f4a3d
             return None
         return text
 
