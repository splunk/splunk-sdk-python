# Copyright © 2011-2024 Splunk, Inc.
#
# Licensed under the Apache License, Version 2.0 (the "License"): you may
# not use this file except in compliance with the License. You may obtain
# a copy of the License at
#
#     http://www.apache.org/licenses/LICENSE-2.0
#
# Unless required by applicable law or agreed to in writing, software
# distributed under the License is distributed on an "AS IS" BASIS, WITHOUT
# WARRANTIES OR CONDITIONS OF ANY KIND, either express or implied. See the
# License for the specific language governing permissions and limitations
# under the License.

import sys
import traceback

from splunklib.utils import ensure_str
from .event import ET


<<<<<<< HEAD

class EventWriter(object):
=======
class EventWriter:
>>>>>>> 3338caca
    """``EventWriter`` writes events and error messages to Splunk from a modular input.
    Its two important methods are ``writeEvent``, which takes an ``Event`` object,
    and ``log``, which takes a severity and an error message.
    """

    # Severities that Splunk understands for log messages from modular inputs.
    # Do not change these
    DEBUG = "DEBUG"
    INFO = "INFO"
    WARN = "WARN"
    ERROR = "ERROR"
    FATAL = "FATAL"

    def __init__(self, output = sys.stdout, error = sys.stderr):
        """
        :param output: Where to write the output; defaults to sys.stdout.
        :param error: Where to write any errors; defaults to sys.stderr.
        """
        self._out = output
        self._err = error

        # has the opening <stream> tag been written yet?
        self.header_written = False

    def write_event(self, event):
        """Writes an ``Event`` object to Splunk.

        :param event: An ``Event`` object.
        """

        if not self.header_written:
            self._out.write("<stream>")
            self.header_written = True

        event.write_to(self._out)

    def log(self, severity, message):
        """Logs messages about the state of this modular input to Splunk.
        These messages will show up in Splunk's internal logs.

        :param severity: ``string``, severity of message, see severities defined as class constants.
        :param message: ``string``, message to log.
        """

        self._err.write(f"{severity} {message}\n")
        self._err.flush()

    def log_exception(self, message, exception=None, severity=None):
        """Logs messages about the exception thrown by this modular input to Splunk.
        These messages will show up in Splunk's internal logs.

        :param message: ``string``, message to log.
        :param exception: ``Exception``, exception thrown by this modular input; if none, sys.exc_info() is used
        :param severity: ``string``, severity of message, see severities defined as class constants. Default: ERROR
        """
        if exception is not None:
            tb_str = traceback.format_exception(type(exception), exception, exception.__traceback__)
        else:
            tb_str = traceback.format_exc()

        if severity is None:
            severity = EventWriter.ERROR

        self._err.write(("%s %s - %s" % (severity, message, tb_str)).replace("\n", " "))
        self._err.flush()

    def write_xml_document(self, document):
        """Writes a string representation of an
        ``ElementTree`` object to the output stream.

        :param document: An ``ElementTree`` object.
        """
        self._out.write(ensure_str(ET.tostring(document), errors="replace"))
        self._out.flush()

    def close(self):
        """Write the closing </stream> tag to make this XML well formed."""
        if self.header_written:
            self._out.write("</stream>")
        self._out.flush()<|MERGE_RESOLUTION|>--- conflicted
+++ resolved
@@ -19,12 +19,7 @@
 from .event import ET
 
 
-<<<<<<< HEAD
-
-class EventWriter(object):
-=======
 class EventWriter:
->>>>>>> 3338caca
     """``EventWriter`` writes events and error messages to Splunk from a modular input.
     Its two important methods are ``writeEvent``, which takes an ``Event`` object,
     and ``log``, which takes a severity and an error message.
