# Copyright © 2011-2024 Splunk, Inc.
#
# Licensed under the Apache License, Version 2.0 (the "License"): you may
# not use this file except in compliance with the License. You may obtain
# a copy of the License at
#
#     http://www.apache.org/licenses/LICENSE-2.0
#
# Unless required by applicable law or agreed to in writing, software
# distributed under the License is distributed on an "AS IS" BASIS, WITHOUT
# WARRANTIES OR CONDITIONS OF ANY KIND, either express or implied. See the
# License for the specific language governing permissions and limitations
# under the License.

from abc import ABCMeta, abstractmethod
import sys
import xml.etree.ElementTree as ET
from urllib.parse import urlsplit

from ..client import Service
from .event_writer import EventWriter
from .input_definition import InputDefinition
from .validation_definition import ValidationDefinition


class Script(metaclass=ABCMeta):
    """An abstract base class for implementing modular inputs.

    Subclasses should override ``get_scheme``, ``stream_events``,
    and optionally ``validate_input`` if the modular input uses
    external validation.

    The ``run`` function is used to run modular inputs; it typically should
    not be overridden.
    """

    def __init__(self):
        self._input_definition = None
        self._service = None

    def run(self, args):
        """Runs this modular input

        :param args: List of command line arguments passed to this script.
        :returns: An integer to be used as the exit value of this program.
        """

        # call the run_script function, which handles the specifics of running
        # a modular input
        return self.run_script(args, EventWriter(), sys.stdin)

    def run_script(self, args, event_writer, input_stream):
        """Handles all the specifics of running a modular input

        :param args: List of command line arguments passed to this script.
        :param event_writer: An ``EventWriter`` object for writing events.
        :param input_stream: An input stream for reading inputs.
        :returns: An integer to be used as the exit value of this program.
        """

        try:
            if len(args) == 1:
                # This script is running as an input. Input definitions will be
                # passed on stdin as XML, and the script will write events on
                # stdout and log entries on stderr.
                self._input_definition = InputDefinition.parse(input_stream)
                self.stream_events(self._input_definition, event_writer)
                event_writer.close()
                return 0

            if str(args[1]).lower() == "--scheme":
                # Splunk has requested XML specifying the scheme for this
                # modular input Return it and exit.
                scheme = self.get_scheme()
                if scheme is None:
                    event_writer.log(
                        EventWriter.FATAL,
                        "Modular input script returned a null scheme.")
                    return 1
                event_writer.write_xml_document(scheme.to_xml())
                return 0

            if args[1].lower() == "--validate-arguments":
                validation_definition = ValidationDefinition.parse(input_stream)
                try:
                    self.validate_input(validation_definition)
                    return 0
                except Exception as e:
                    root = ET.Element("error")
                    ET.SubElement(root, "message").text = str(e)
                    event_writer.write_xml_document(root)

                    return 1
<<<<<<< HEAD
            else:
                event_writer.log(EventWriter.ERROR, "Invalid arguments to modular input script:" + ' '.join(
                    args))
                return 1
=======
            err_string = "ERROR Invalid arguments to modular input script:" + ' '.join(
                args)
            event_writer._err.write(err_string)
            return 1
>>>>>>> 3338caca

        except Exception as e:
            event_writer.log_exception(str(e))
            return 1

    @property
    def service(self):
        """ Returns a Splunk service object for this script invocation.

        The service object is created from the Splunkd URI and session key
        passed to the command invocation on the modular input stream. It is
        available as soon as the :code:`Script.stream_events` method is
        called.

        :return: :class:`splunklib.client.Service`. A value of None is returned,
            if you call this method before the :code:`Script.stream_events` method
            is called.

        """
        if self._service is not None:
            return self._service

        if self._input_definition is None:
            return None

        splunkd_uri = self._input_definition.metadata["server_uri"]
        session_key = self._input_definition.metadata["session_key"]

        splunkd = urlsplit(splunkd_uri, allow_fragments=False)

        self._service = Service(
            scheme=splunkd.scheme,
            host=splunkd.hostname,
            port=splunkd.port,
            token=session_key,
        )

        return self._service

    @abstractmethod
    def get_scheme(self):
        """The scheme defines the parameters understood by this modular input.

        :return: a ``Scheme`` object representing the parameters for this modular input.
        """

    def validate_input(self, definition):
        """Handles external validation for modular input kinds.

        When Splunk calls a modular input script in validation mode, it will
        pass in an XML document giving information about the Splunk instance (so
        you can call back into it if needed) and the name and parameters of the
        proposed input.

        If this function does not throw an exception, the validation is assumed
        to succeed. Otherwise any errors thrown will be turned into a string and
        logged back to Splunk.

        The default implementation always passes.

        :param definition: The parameters for the proposed input passed by splunkd.
        """

    @abstractmethod
    def stream_events(self, inputs, ew):
        """The method called to stream events into Splunk. It should do all of its output via
        EventWriter rather than assuming that there is a console attached.

        :param inputs: An ``InputDefinition`` object.
        :param ew: An object with methods to write events and log messages to Splunk.
        """<|MERGE_RESOLUTION|>--- conflicted
+++ resolved
@@ -91,17 +91,9 @@
                     event_writer.write_xml_document(root)
 
                     return 1
-<<<<<<< HEAD
-            else:
-                event_writer.log(EventWriter.ERROR, "Invalid arguments to modular input script:" + ' '.join(
-                    args))
-                return 1
-=======
-            err_string = "ERROR Invalid arguments to modular input script:" + ' '.join(
-                args)
-            event_writer._err.write(err_string)
+            event_writer.log(EventWriter.ERROR, "Invalid arguments to modular input script:" + ' '.join(
+                args))
             return 1
->>>>>>> 3338caca
 
         except Exception as e:
             event_writer.log_exception(str(e))
