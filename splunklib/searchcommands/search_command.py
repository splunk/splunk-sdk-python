# coding=utf-8
#
# Copyright © 2011-2015 Splunk, Inc.
#
# Licensed under the Apache License, Version 2.0 (the "License"): you may
# not use this file except in compliance with the License. You may obtain
# a copy of the License at
#
#     http://www.apache.org/licenses/LICENSE-2.0
#
# Unless required by applicable law or agreed to in writing, software
# distributed under the License is distributed on an "AS IS" BASIS, WITHOUT
# WARRANTIES OR CONDITIONS OF ANY KIND, either express or implied. See the
# License for the specific language governing permissions and limitations
# under the License.

from __future__ import absolute_import, division, print_function, unicode_literals

# Absolute imports

from collections import namedtuple

<<<<<<< HEAD
import io

=======
>>>>>>> f8784963
try:
    from collections import OrderedDict  # must be python 2.7
except ImportError:
    from ..ordereddict import OrderedDict
from copy import deepcopy
<<<<<<< HEAD
from splunklib.six.moves import cStringIO as StringIO
from itertools import chain, islice
from splunklib.six.moves import filter as ifilter, map as imap, zip as izip
from splunklib import six
if six.PY2:
    from logging import _levelNames, getLevelName, getLogger
else:
    from logging import _nameToLevel as _levelNames, getLevelName, getLogger
=======
from cStringIO import StringIO
from itertools import chain, ifilter, imap, islice, izip
from logging import _levelNames, getLevelName, getLogger

>>>>>>> f8784963
try:
    from shutil import make_archive
except ImportError:
    # Used for recording, skip on python 2.6
    pass
from time import time
from splunklib.six.moves.urllib.parse import unquote
from splunklib.six.moves.urllib.parse import urlsplit
from warnings import warn
from xml.etree import ElementTree

import os
import sys
import re
import csv
import tempfile
import traceback

# Relative imports

from .internals import (
    CommandLineParser,
    CsvDialect,
    InputHeader,
    Message,
    MetadataDecoder,
    MetadataEncoder,
    ObjectView,
    Recorder,
    RecordWriterV1,
    RecordWriterV2,
    json_encode_string)

from . import Boolean, Option, environment
from ..client import Service


# ----------------------------------------------------------------------------------------------------------------------

# P1 [ ] TODO: Log these issues against ChunkedExternProcessor
#
# 1. Implement requires_preop configuration setting.
#    This configuration setting is currently rejected by ChunkedExternProcessor.
#
# 2. Rename type=events as type=eventing for symmetry with type=reporting and type=streaming
#    Eventing commands process records on the events pipeline. This change effects ChunkedExternProcessor.cpp,
#    eventing_command.py, and generating_command.py.
#
# 3. For consistency with SCPV1, commands.conf should not require filename setting when chunked = true
#    The SCPV1 processor uses <stanza-name>.py as the default filename. The ChunkedExternProcessor should do the same.

# P1 [ ] TODO: Verify that ChunkedExternProcessor complains if a streaming_preop has a type other than 'streaming'
# It once looked like sending type='reporting' for the streaming_preop was accepted.

# ----------------------------------------------------------------------------------------------------------------------

# P2 [ ] TODO: Consider bumping None formatting up to Option.Item.__str__


class SearchCommand(object):
    """ Represents a custom search command.

    """

    def __init__(self):

        # Variables that may be used, but not altered by derived classes

        class_name = self.__class__.__name__

        self._logger, self._logging_configuration = getLogger(class_name), environment.logging_configuration

        # Variables backing option/property values

        self._configuration = self.ConfigurationSettings(self)
        self._input_header = InputHeader()
        self._fieldnames = None
        self._finished = None
        self._metadata = None
        self._options = None
        self._protocol_version = None
        self._search_results_info = None
        self._service = None

        # Internal variables

        self._default_logging_level = self._logger.level
        self._record_writer = None
        self._records = None

    def __str__(self):
        text = ' '.join(chain((type(self).name, str(self.options)), [] if self.fieldnames is None else self.fieldnames))
        return text

    # region Options

    @Option
    def logging_configuration(self):
        """ **Syntax:** logging_configuration=<path>

        **Description:** Loads an alternative logging configuration file for
        a command invocation. The logging configuration file must be in Python
        ConfigParser-format. Path names are relative to the app root directory.

        """
        return self._logging_configuration

    @logging_configuration.setter
    def logging_configuration(self, value):
        self._logger, self._logging_configuration = environment.configure_logging(self.__class__.__name__, value)

    @Option
    def logging_level(self):
        """ **Syntax:** logging_level=[CRITICAL|ERROR|WARNING|INFO|DEBUG|NOTSET]

        **Description:** Sets the threshold for the logger of this command invocation. Logging messages less severe than
        `logging_level` will be ignored.

        """
        return getLevelName(self._logger.getEffectiveLevel())

    @logging_level.setter
    def logging_level(self, value):
        if value is None:
            value = self._default_logging_level
        if isinstance(value, (bytes, six.text_type)):
            try:
                level = _levelNames[value.upper()]
            except KeyError:
                raise ValueError('Unrecognized logging level: {}'.format(value))
        else:
            try:
                level = int(value)
            except ValueError:
                raise ValueError('Unrecognized logging level: {}'.format(value))
        self._logger.setLevel(level)

    record = Option(doc='''
        **Syntax: record=<bool>

        **Description:** When `true`, records the interaction between the command and splunkd. Defaults to `false`.

        ''', default=False, validate=Boolean())

    show_configuration = Option(doc='''
        **Syntax:** show_configuration=<bool>

        **Description:** When `true`, reports command configuration as an informational message. Defaults to `false`.

        ''', default=False, validate=Boolean())

    # endregion

    # region Properties

    @property
    def configuration(self):
        """ Returns the configuration settings for this command.

        """
        return self._configuration

    @property
    def fieldnames(self):
        """ Returns the fieldnames specified as argument to this command.

        """
        return self._fieldnames

    @fieldnames.setter
    def fieldnames(self, value):
        self._fieldnames = value

    @property
    def input_header(self):
        """ Returns the input header for this command.

        :return: The input header for this command.
        :rtype: InputHeader

        """
        warn(
            'SearchCommand.input_header is deprecated and will be removed in a future release. '
            'Please use SearchCommand.metadata instead.', DeprecationWarning, 2)
        return self._input_header

    @property
    def logger(self):
        """ Returns the logger for this command.

        :return: The logger for this command.
        :rtype:

        """
        return self._logger

    @property
    def metadata(self):
        return self._metadata

    @property
    def options(self):
        """ Returns the options specified as argument to this command.

        """
        if self._options is None:
            self._options = Option.View(self)
        return self._options

    @property
    def protocol_version(self):
        return self._protocol_version

    @property
    def search_results_info(self):
        """ Returns the search results info for this command invocation.

        The search results info object is created from the search results info file associated with the command
        invocation.

        :return: Search results info:const:`None`, if the search results info file associated with the command
        invocation is inaccessible.
        :rtype: SearchResultsInfo or NoneType

        """
        if self._search_results_info is not None:
            return self._search_results_info

        if self._protocol_version == 1:
            try:
                path = self._input_header['infoPath']
            except KeyError:
                return None
        else:
            assert self._protocol_version == 2

            try:
                dispatch_dir = self._metadata.searchinfo.dispatch_dir
            except AttributeError:
                return None

            path = os.path.join(dispatch_dir, 'info.csv')

        try:
            with io.open(path, 'r') as f:
                reader = csv.reader(f, dialect=CsvDialect)
                fields = next(reader)
                values = next(reader)
        except IOError as error:
            if error.errno == 2:
                self.logger.error('Search results info file {} does not exist.'.format(json_encode_string(path)))
                return
            raise

        def convert_field(field):
            return (field[1:] if field[0] == '_' else field).replace('.', '_')

        decode = MetadataDecoder().decode

        def convert_value(value):
            try:
                return decode(value) if len(value) > 0 else value
            except ValueError:
                return value

        info = ObjectView(dict(imap(lambda f_v: (convert_field(f_v[0]), convert_value(f_v[1])), izip(fields, values))))

        try:
            count_map = info.countMap
        except AttributeError:
            pass
        else:
            count_map = count_map.split(';')
            n = len(count_map)
            info.countMap = dict(izip(islice(count_map, 0, n, 2), islice(count_map, 1, n, 2)))

        try:
            msg_type = info.msgType
            msg_text = info.msg
        except AttributeError:
            pass
        else:
            messages = ifilter(lambda t_m: t_m[0] or t_m[1], izip(msg_type.split('\n'), msg_text.split('\n')))
            info.msg = [Message(message) for message in messages]
            del info.msgType

        try:
            info.vix_families = ElementTree.fromstring(info.vix_families)
        except AttributeError:
            pass

        self._search_results_info = info
        return info

    @property
    def service(self):
        """ Returns a Splunk service object for this command invocation or None.

        The service object is created from the Splunkd URI and authentication token passed to the command invocation in
        the search results info file. This data is not passed to a command invocation by default. You must request it by
        specifying this pair of configuration settings in commands.conf:

           .. code-block:: python
               enableheader = true
               requires_srinfo = true

        The :code:`enableheader` setting is :code:`true` by default. Hence, you need not set it. The
        :code:`requires_srinfo` setting is false by default. Hence, you must set it.

        :return: :class:`splunklib.client.Service`, if :code:`enableheader` and :code:`requires_srinfo` are both
        :code:`true`. Otherwise, if either :code:`enableheader` or :code:`requires_srinfo` are :code:`false`, a value
        of :code:`None` is returned.

        """
        if self._service is not None:
            return self._service

        metadata = self._metadata

        if metadata is None:
            return None

        try:
            searchinfo = self._metadata.searchinfo
        except AttributeError:
            return None

        splunkd_uri = searchinfo.splunkd_uri

        if splunkd_uri is None:
            return None

        uri = urlsplit(splunkd_uri, allow_fragments=False)

        self._service = Service(
            scheme=uri.scheme, host=uri.hostname, port=uri.port, app=searchinfo.app, token=searchinfo.session_key)

        return self._service

    # endregion

    # region Methods

    def error_exit(self, error, message=None):
        self.write_error(error.message if message is None else message)
        self.logger.error('Abnormal exit: %s', error)
        exit(1)

    def finish(self):
        """ Flushes the output buffer and signals that this command has finished processing data.

        :return: :const:`None`

        """
        self._record_writer.flush(finished=True)

    def flush(self):
        """ Flushes the output buffer.

        :return: :const:`None`

        """
        self._record_writer.flush(partial=True)

    def prepare(self):
        """ Prepare for execution.

        This method should be overridden in search command classes that wish to examine and update their configuration
        or option settings prior to execution. It is called during the getinfo exchange before command metadata is sent
        to splunkd.

        :return: :const:`None`
        :rtype: NoneType

        """
        pass

    def process(self, argv=sys.argv, ifile=sys.stdin, ofile=sys.stdout):
        """ Process data.

        :param argv: Command line arguments.
        :type argv: list or tuple

        :param ifile: Input data file.
        :type ifile: file

        :param ofile: Output data file.
        :type ofile: file

        :return: :const:`None`
        :rtype: NoneType

        """
        if len(argv) > 1:
            self._process_protocol_v1(argv, ifile, ofile)
        else:
            self._process_protocol_v2(argv, ifile, ofile)

    def _map_input_header(self):
        metadata = self._metadata
        searchinfo = metadata.searchinfo
        self._input_header.update(
            allowStream=None,
            infoPath=os.path.join(searchinfo.dispatch_dir, 'info.csv'),
            keywords=None,
            preview=metadata.preview,
            realtime=searchinfo.earliest_time != 0 and searchinfo.latest_time != 0,
            search=searchinfo.search,
            sid=searchinfo.sid,
            splunkVersion=searchinfo.splunk_version,
            truncated=None)

    def _map_metadata(self, argv):
        source = SearchCommand._MetadataSource(argv, self._input_header, self.search_results_info)

        def _map(metadata_map):
            metadata = {}

            for name, value in six.iteritems(metadata_map):
                if isinstance(value, dict):
                    value = _map(value)
                else:
                    transform, extract = value
                    if extract is None:
                        value = None
                    else:
                        value = extract(source)
                        if not (value is None or transform is None):
                            value = transform(value)
                metadata[name] = value

            return ObjectView(metadata)

        self._metadata = _map(SearchCommand._metadata_map)

    _metadata_map = {
        'action':
            (lambda v: 'getinfo' if v == '__GETINFO__' else 'execute' if v == '__EXECUTE__' else None, lambda s: s.argv[1]),
        'preview':
            (bool, lambda s: s.input_header.get('preview')),
        'searchinfo': {
            'app':
                (lambda v: v.ppc_app, lambda s: s.search_results_info),
            'args':
                (None, lambda s: s.argv),
            'dispatch_dir':
                (os.path.dirname, lambda s: s.input_header.get('infoPath')),
            'earliest_time':
                (lambda v: float(v.rt_earliest) if len(v.rt_earliest) > 0 else 0.0, lambda s: s.search_results_info),
            'latest_time':
                (lambda v: float(v.rt_latest) if len(v.rt_latest) > 0 else 0.0, lambda s: s.search_results_info),
            'owner':
                (None, None),
            'raw_args':
                (None, lambda s: s.argv),
            'search':
                (unquote, lambda s: s.input_header.get('search')),
            'session_key':
                (lambda v: v.auth_token, lambda s: s.search_results_info),
            'sid':
                (None, lambda s: s.input_header.get('sid')),
            'splunk_version':
                (None, lambda s: s.input_header.get('splunkVersion')),
            'splunkd_uri':
                (lambda v: v.splunkd_uri, lambda s: s.search_results_info),
            'username':
                (lambda v: v.ppc_user, lambda s: s.search_results_info)}}

    _MetadataSource = namedtuple('Source', ('argv', 'input_header', 'search_results_info'))

    def _prepare_protocol_v1(self, argv, ifile, ofile):

        debug = environment.splunklib_logger.debug

        # Provide as much context as possible in advance of parsing the command line and preparing for execution

        self._input_header.read(ifile)
        self._protocol_version = 1
        self._map_metadata(argv)

        debug('  metadata=%r, input_header=%r', self._metadata, self._input_header)

        try:
            tempfile.tempdir = self._metadata.searchinfo.dispatch_dir
        except AttributeError:
            raise RuntimeError('{}.metadata.searchinfo.dispatch_dir is undefined'.format(self.__class__.__name__))

        debug('  tempfile.tempdir=%r', tempfile.tempdir)

        CommandLineParser.parse(self, argv[2:])
        self.prepare()

        if self.record:
            self.record = False

            record_argv = [argv[0], argv[1], str(self._options), ' '.join(self.fieldnames)]
            ifile, ofile = self._prepare_recording(record_argv, ifile, ofile)
            self._record_writer.ofile = ofile
            ifile.record(str(self._input_header), '\n\n')

        if self.show_configuration:
            self.write_info(self.name + ' command configuration: ' + str(self._configuration))

        return ifile  # wrapped, if self.record is True

    def _prepare_recording(self, argv, ifile, ofile):

        # Create the recordings directory, if it doesn't already exist

        recordings = os.path.join(environment.splunk_home, 'var', 'run', 'splunklib.searchcommands', 'recordings')

        if not os.path.isdir(recordings):
            os.makedirs(recordings)

        # Create input/output recorders from ifile and ofile

        recording = os.path.join(recordings, self.__class__.__name__ + '-' + repr(time()) + '.' + self._metadata.action)
        ifile = Recorder(recording + '.input', ifile)
        ofile = Recorder(recording + '.output', ofile)

        # Archive the dispatch directory--if it exists--so that it can be used as a baseline in mocks)

        dispatch_dir = self._metadata.searchinfo.dispatch_dir

        if dispatch_dir is not None:  # __GETINFO__ action does not include a dispatch_dir
            root_dir, base_dir = os.path.split(dispatch_dir)
            make_archive(recording + '.dispatch_dir', 'gztar', root_dir, base_dir, logger=self.logger)

        # Save a splunk command line because it is useful for developing tests

        with open(recording + '.splunk_cmd', 'wb') as f:
            f.write('splunk cmd python '.encode())
            f.write(os.path.basename(argv[0]).encode())
            for arg in islice(argv, 1, len(argv)):
                f.write(' '.encode())
                f.write(arg.encode())

        return ifile, ofile

    def _process_protocol_v1(self, argv, ifile, ofile):

        debug = environment.splunklib_logger.debug
        class_name = self.__class__.__name__

        debug('%s.process started under protocol_version=1', class_name)
        self._record_writer = RecordWriterV1(ofile)

        # noinspection PyBroadException
        try:
            if argv[1] == '__GETINFO__':

                debug('Writing configuration settings')

                ifile = self._prepare_protocol_v1(argv, ifile, ofile)
                self._record_writer.write_record(dict(
                    (n, ','.join(v) if isinstance(v, (list, tuple)) else v) for n, v in six.iteritems(self._configuration)))
                self.finish()

            elif argv[1] == '__EXECUTE__':

                debug('Executing')

                ifile = self._prepare_protocol_v1(argv, ifile, ofile)
                self._records = self._records_protocol_v1
                self._metadata.action = 'execute'
                self._execute(ifile, None)

            else:
                message = (
                    'Command {0} appears to be statically configured for search command protocol version 1 and static '
                    'configuration is unsupported by splunklib.searchcommands. Please ensure that '
                    'default/commands.conf contains this stanza:\n'
                    '[{0}]\n'
                    'filename = {1}\n'
                    'enableheader = true\n'
                    'outputheader = true\n'
                    'requires_srinfo = true\n'
                    'supports_getinfo = true\n'
                    'supports_multivalues = true\n'
                    'supports_rawargs = true'.format(self.name, os.path.basename(argv[0])))
                raise RuntimeError(message)

        except (SyntaxError, ValueError) as error:
            self.write_error(six.text_type(error))
            self.flush()
            exit(0)

        except SystemExit:
            self.flush()
            raise

        except:
            self._report_unexpected_error()
            self.flush()
            exit(1)

        debug('%s.process finished under protocol_version=1', class_name)

    def _process_protocol_v2(self, argv, ifile, ofile):
        """ Processes records on the `input stream optionally writing records to the output stream.

        :param ifile: Input file object.
        :type ifile: file or InputType

        :param ofile: Output file object.
        :type ofile: file or OutputType

        :return: :const:`None`

        """
        debug = environment.splunklib_logger.debug
        class_name = self.__class__.__name__

        debug('%s.process started under protocol_version=2', class_name)
        self._protocol_version = 2

        # Read search command metadata from splunkd
        # noinspection PyBroadException
        try:
            debug('Reading metadata')
            metadata, body = self._read_chunk(ifile)

            action = getattr(metadata, 'action', None)

            if action != 'getinfo':
                raise RuntimeError('Expected getinfo action, not {}'.format(action))

            if len(body) > 0:
                raise RuntimeError('Did not expect data for getinfo action')

            self._metadata = deepcopy(metadata)

            searchinfo = self._metadata.searchinfo

            searchinfo.earliest_time = float(searchinfo.earliest_time)
            searchinfo.latest_time = float(searchinfo.latest_time)
            searchinfo.search = unquote(searchinfo.search)

            self._map_input_header()

            debug('  metadata=%r, input_header=%r', self._metadata, self._input_header)

            try:
                tempfile.tempdir = self._metadata.searchinfo.dispatch_dir
            except AttributeError:
                raise RuntimeError('%s.metadata.searchinfo.dispatch_dir is undefined'.format(class_name))

            debug('  tempfile.tempdir=%r', tempfile.tempdir)
        except:
            self._record_writer = RecordWriterV2(ofile)
            self._report_unexpected_error()
            self.finish()
            exit(1)

        # Write search command configuration for consumption by splunkd
        # noinspection PyBroadException
        try:
            self._record_writer = RecordWriterV2(ofile, getattr(self._metadata.searchinfo, 'maxresultrows', None))
            self.fieldnames = []
            self.options.reset()

            args = self.metadata.searchinfo.args
            error_count = 0

            debug('Parsing arguments')

            if args and type(args) == list:
                for arg in args:
                    result = arg.split('=', 1)
                    if len(result) == 1:
                        self.fieldnames.append(str(result[0]))
                    else:
                        name, value = result
                        name = str(name)
                        try:
                            option = self.options[name]
                        except KeyError:
                            self.write_error('Unrecognized option: {}={}'.format(name, value))
                            error_count += 1
                            continue
                        try:
                            option.value = value
                        except ValueError:
                            self.write_error('Illegal value: {}={}'.format(name, value))
                            error_count += 1
                            continue

            missing = self.options.get_missing()

            if missing is not None:
                if len(missing) == 1:
                    self.write_error('A value for "{}" is required'.format(missing[0]))
                else:
                    self.write_error('Values for these required options are missing: {}'.format(', '.join(missing)))
                error_count += 1

            if error_count > 0:
                exit(1)

            debug('  command: %s', six.text_type(self))

            debug('Preparing for execution')
            self.prepare()

            if self.record:

                ifile, ofile = self._prepare_recording(argv, ifile, ofile)
                self._record_writer.ofile = ofile

                # Record the metadata that initiated this command after removing the record option from args/raw_args

                info = self._metadata.searchinfo

                for attr in 'args', 'raw_args':
                    setattr(info, attr, [arg for arg in getattr(info, attr) if not arg.startswith('record=')])

                metadata = MetadataEncoder().encode(self._metadata)
                ifile.record('chunked 1.0,', six.text_type(len(metadata)), ',0\n', metadata)

            if self.show_configuration:
                self.write_info(self.name + ' command configuration: ' + str(self._configuration))

            debug('  command configuration: %s', self._configuration)

        except SystemExit:
            self._record_writer.write_metadata(self._configuration)
            self.finish()
            raise
        except:
            self._record_writer.write_metadata(self._configuration)
            self._report_unexpected_error()
            self.finish()
            exit(1)

        self._record_writer.write_metadata(self._configuration)

        # Execute search command on data passing through the pipeline
        # noinspection PyBroadException
        try:
            debug('Executing under protocol_version=2')
            self._records = self._records_protocol_v2
            self._metadata.action = 'execute'
            self._execute(ifile, None)
        except SystemExit:
            self.finish()
            raise
        except:
            self._report_unexpected_error()
            self.finish()
            exit(1)

        debug('%s.process completed', class_name)

    def write_debug(self, message, *args):
        self._record_writer.write_message('DEBUG', message, *args)

    def write_error(self, message, *args):
        self._record_writer.write_message('ERROR', message, *args)

    def write_fatal(self, message, *args):
        self._record_writer.write_message('FATAL', message, *args)

    def write_info(self, message, *args):
        self._record_writer.write_message('INFO', message, *args)

    def write_warning(self, message, *args):
        self._record_writer.write_message('WARN', message, *args)

    def write_metric(self, name, value):
        """ Writes a metric that will be added to the search inspector.

        :param name: Name of the metric.
        :type name: basestring

        :param value: A 4-tuple containing the value of metric :param:`name` where

            value[0] = Elapsed seconds or :const:`None`.
            value[1] = Number of invocations or :const:`None`.
            value[2] = Input count or :const:`None`.
            value[3] = Output count or :const:`None`.

        The :data:`SearchMetric` type provides a convenient encapsulation of :param:`value`.
        The :data:`SearchMetric` type provides a convenient encapsulation of :param:`value`.

        :return: :const:`None`.

        """
        self._record_writer.write_metric(name, value)

    # P2 [ ] TODO: Support custom inspector values

    @staticmethod
    def _decode_list(mv):
        return [match.replace('$$', '$') for match in SearchCommand._encoded_value.findall(mv)]

    _encoded_value = re.compile(r'\$(?P<item>(?:\$\$|[^$])*)\$(?:;|$)')  # matches a single value in an encoded list

    def _execute(self, ifile, process):
        """ Default processing loop

        :param ifile: Input file object.
        :type ifile: file

        :param process: Bound method to call in processing loop.
        :type process: instancemethod

        :return: :const:`None`.
        :rtype: NoneType

        """
        self._record_writer.write_records(process(self._records(ifile)))
        self.finish()

    @staticmethod
    def _read_chunk(ifile):

        # noinspection PyBroadException
        try:
            header = ifile.readline()
        except Exception as error:
            raise RuntimeError('Failed to read transport header: {}'.format(error))

        if not header:
            return None

        match = SearchCommand._header.match(header)

        if match is None:
            raise RuntimeError('Failed to parse transport header: {}'.format(header))

        metadata_length, body_length = match.groups()
        metadata_length = int(metadata_length)
        body_length = int(body_length)

        try:
            metadata = ifile.read(metadata_length)
        except Exception as error:
            raise RuntimeError('Failed to read metadata of length {}: {}'.format(metadata_length, error))

        decoder = MetadataDecoder()

        try:
            metadata = decoder.decode(metadata)
        except Exception as error:
            raise RuntimeError('Failed to parse metadata of length {}: {}'.format(metadata_length, error))

        # if body_length <= 0:
        #     return metadata, ''

        body = ""
        try:
            if body_length > 0:
                body = ifile.read(body_length)
        except Exception as error:
            raise RuntimeError('Failed to read body of length {}: {}'.format(body_length, error))

        return metadata, body

    _header = re.compile(r'chunked\s+1.0\s*,\s*(\d+)\s*,\s*(\d+)\s*\n')

    def _records_protocol_v1(self, ifile):

        reader = csv.reader(ifile, dialect=CsvDialect)

        try:
            fieldnames = next(reader)
        except StopIteration:
            return

        mv_fieldnames = dict([(name, name[len('__mv_'):]) for name in fieldnames if name.startswith('__mv_')])

        if len(mv_fieldnames) == 0:
            for values in reader:
                yield OrderedDict(izip(fieldnames, values))
            return

        for values in reader:
            record = OrderedDict()
            for fieldname, value in izip(fieldnames, values):
                if fieldname.startswith('__mv_'):
                    if len(value) > 0:
                        record[mv_fieldnames[fieldname]] = self._decode_list(value)
                elif fieldname not in record:
                    record[fieldname] = value
            yield record

    def _records_protocol_v2(self, ifile):

        while True:
            result = self._read_chunk(ifile)

            if not result:
                return

            metadata, body = result
            action = getattr(metadata, 'action', None)

            if action != 'execute':
                raise RuntimeError('Expected execute action, not {}'.format(action))

            finished = getattr(metadata, 'finished', False)
            self._record_writer.is_flushed = False

            if len(body) > 0:
                reader = csv.reader(StringIO(body), dialect=CsvDialect)

                try:
                    fieldnames = next(reader)
                except StopIteration:
                    return

                mv_fieldnames = dict([(name, name[len('__mv_'):]) for name in fieldnames if name.startswith('__mv_')])

                if len(mv_fieldnames) == 0:
                    for values in reader:
                        yield OrderedDict(izip(fieldnames, values))
                else:
                    for values in reader:
                        record = OrderedDict()
                        for fieldname, value in izip(fieldnames, values):
                            if fieldname.startswith('__mv_'):
                                if len(value) > 0:
                                    record[mv_fieldnames[fieldname]] = self._decode_list(value)
                            elif fieldname not in record:
                                record[fieldname] = value
                        yield record

            if finished:
                return

            self.flush()

    def _report_unexpected_error(self):

        error_type, error, tb = sys.exc_info()
        origin = tb

        while origin.tb_next is not None:
            origin = origin.tb_next

        filename = origin.tb_frame.f_code.co_filename
        lineno = origin.tb_lineno
        message = '{0} at "{1}", line {2:d} : {3}'.format(error_type.__name__, filename, lineno, error)

        environment.splunklib_logger.error(message + '\nTraceback:\n' + ''.join(traceback.format_tb(tb)))
        self.write_error(message)

    # endregion

    # region Types

    class ConfigurationSettings(object):
        """ Represents the configuration settings common to all :class:`SearchCommand` classes.

        """
        def __init__(self, command):
            self.command = command

        def __repr__(self):
            """ Converts the value of this instance to its string representation.

            The value of this ConfigurationSettings instance is represented as a string of comma-separated
            :code:`(name, value)` pairs.

            :return: String representation of this instance

            """
            definitions = type(self).configuration_setting_definitions
            settings = imap(
                lambda setting: repr((setting.name, setting.__get__(self), setting.supporting_protocols)), definitions)
            return '[' + ', '.join(settings) + ']'

        def __str__(self):
            """ Converts the value of this instance to its string representation.

            The value of this ConfigurationSettings instance is represented as a string of comma-separated
            :code:`name=value` pairs. Items with values of :const:`None` are filtered from the list.

            :return: String representation of this instance

            """
            #text = ', '.join(imap(lambda (name, value): name + '=' + json_encode_string(unicode(value)), self.iteritems()))
            text = ', '.join(['{}={}'.format(name, json_encode_string(six.text_type(value))) for (name, value) in six.iteritems(self)])
            return text

        # region Methods

        @classmethod
        def fix_up(cls, command_class):
            """ Adjusts and checks this class and its search command class.

            Derived classes typically override this method. It is used by the :decorator:`Configuration` decorator to
            fix up the :class:`SearchCommand` class it adorns. This method is overridden by :class:`EventingCommand`,
            :class:`GeneratingCommand`, :class:`ReportingCommand`, and :class:`StreamingCommand`, the base types for
            all other search commands.

            :param command_class: Command class targeted by this class

            """
            return

        def iteritems(self):
            definitions = type(self).configuration_setting_definitions
            version = self.command.protocol_version
            return ifilter(
                lambda name_value1: name_value1[1] is not None, imap(
                    lambda setting: (setting.name, setting.__get__(self)), ifilter(
                        lambda setting: setting.is_supported_by_protocol(version), definitions)))

        items = iteritems

        pass  # endregion

    pass  # endregion


SearchMetric = namedtuple('SearchMetric', ('elapsed_seconds', 'invocation_count', 'input_count', 'output_count'))


def dispatch(command_class, argv=sys.argv, input_file=sys.stdin, output_file=sys.stdout, module_name=None):
    """ Instantiates and executes a search command class

    This function implements a `conditional script stanza <https://docs.python.org/2/library/__main__.html>`_ based on the value of
    :code:`module_name`::

        if module_name is None or module_name == '__main__':
            # execute command

    Call this function at module scope with :code:`module_name=__name__`, if you would like your module to act as either
    a reusable module or a standalone program. Otherwise, if you wish this function to unconditionally instantiate and
    execute :code:`command_class`, pass :const:`None` as the value of :code:`module_name`.

    :param command_class: Search command class to instantiate and execute.
    :type command_class: type
    :param argv: List of arguments to the command.
    :type argv: list or tuple
    :param input_file: File from which the command will read data.
    :type input_file: :code:`file`
    :param output_file: File to which the command will write data.
    :type output_file: :code:`file`
    :param module_name: Name of the module calling :code:`dispatch` or :const:`None`.
    :type module_name: :code:`basestring`
    :returns: :const:`None`

    **Example**

    .. code-block:: python
        :linenos:

        #!/usr/bin/env python
        from splunklib.searchcommands import dispatch, StreamingCommand, Configuration, Option, validators
        @Configuration()
        class SomeStreamingCommand(StreamingCommand):
            ...
            def stream(records):
                ...
        dispatch(SomeStreamingCommand, module_name=__name__)

    Dispatches the :code:`SomeStreamingCommand`, if and only if :code:`__name__` is equal to :code:`'__main__'`.

    **Example**

    .. code-block:: python
        :linenos:

        from splunklib.searchcommands import dispatch, StreamingCommand, Configuration, Option, validators
        @Configuration()
        class SomeStreamingCommand(StreamingCommand):
            ...
            def stream(records):
                ...
        dispatch(SomeStreamingCommand)

    Unconditionally dispatches :code:`SomeStreamingCommand`.

    """
    assert issubclass(command_class, SearchCommand)

    if module_name is None or module_name == '__main__':
        command_class().process(argv, input_file, output_file)<|MERGE_RESOLUTION|>--- conflicted
+++ resolved
@@ -20,17 +20,13 @@
 
 from collections import namedtuple
 
-<<<<<<< HEAD
 import io
 
-=======
->>>>>>> f8784963
 try:
     from collections import OrderedDict  # must be python 2.7
 except ImportError:
     from ..ordereddict import OrderedDict
 from copy import deepcopy
-<<<<<<< HEAD
 from splunklib.six.moves import cStringIO as StringIO
 from itertools import chain, islice
 from splunklib.six.moves import filter as ifilter, map as imap, zip as izip
@@ -39,12 +35,6 @@
     from logging import _levelNames, getLevelName, getLogger
 else:
     from logging import _nameToLevel as _levelNames, getLevelName, getLogger
-=======
-from cStringIO import StringIO
-from itertools import chain, ifilter, imap, islice, izip
-from logging import _levelNames, getLevelName, getLogger
-
->>>>>>> f8784963
 try:
     from shutil import make_archive
 except ImportError:
