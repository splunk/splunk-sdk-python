--- conflicted
+++ resolved
@@ -919,11 +919,7 @@
         except Exception as error:
             raise RuntimeError(f'Failed to read body of length {body_length}: {error}')
 
-<<<<<<< HEAD
-        return metadata, splunklib.ensure_str(body)
-=======
-        return metadata, six.ensure_str(body, errors="replace")
->>>>>>> f8b1586c
+        return metadata, splunklib.ensure_str(body,errors="replace")
 
     _header = re.compile(r'chunked\s+1.0\s*,\s*(\d+)\s*,\s*(\d+)\s*\n')
 
