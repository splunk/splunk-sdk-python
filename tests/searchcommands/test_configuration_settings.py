--- conflicted
+++ resolved
@@ -77,13 +77,8 @@
         command._protocol_version = 2
 
         self.assertEqual(
-<<<<<<< HEAD
             [(name, value) for name, value in six.iteritems(command.configuration)],
-            [('generating', True), ('type', 'streaming')])
-=======
-            [(name, value) for name, value in command.configuration.iteritems()],
             [('generating', True), ('type', 'stateful')])
->>>>>>> f8784963
 
         self.assertIs(command.configuration.distributed, False)
         self.assertIs(command.configuration.generating, True)
@@ -101,13 +96,8 @@
             self.fail('Expected AttributeError')
 
         self.assertEqual(
-<<<<<<< HEAD
             [(name, value) for name, value in six.iteritems(command.configuration)],
-            [('generating', True), ('type', 'stateful')])
-=======
-            [(name, value) for name, value in command.configuration.iteritems()],
             [('generating', True), ('type', 'streaming')])
->>>>>>> f8784963
 
         return
 
@@ -156,13 +146,8 @@
         command._protocol_version = 2
 
         self.assertEqual(
-<<<<<<< HEAD
             [(name, value) for name, value in six.iteritems(command.configuration)],
-            [('type', 'stateful')])
-=======
-            [(name, value) for name, value in command.configuration.iteritems()],
             [('type', 'streaming')])
->>>>>>> f8784963
 
         self.assertIs(command.configuration.distributed, True)
         self.assertEqual(command.configuration.type, 'streaming')
@@ -180,13 +165,8 @@
             self.fail('Expected AttributeError')
 
         self.assertEqual(
-<<<<<<< HEAD
             [(name, value) for name, value in six.iteritems(command.configuration)],
-            [('required_fields', ['field_1', 'field_2', 'field_3']), ('type', 'streaming')])
-=======
-            [(name, value) for name, value in command.configuration.iteritems()],
             [('required_fields', ['field_1', 'field_2', 'field_3']), ('type', 'stateful')])
->>>>>>> f8784963
 
         return
 
