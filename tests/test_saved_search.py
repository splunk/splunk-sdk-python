--- conflicted
+++ resolved
@@ -216,8 +216,6 @@
         self.saved_search.unsuppress()
         self.assertEqual(self.saved_search['suppressed'], 0)
 
-<<<<<<< HEAD
-=======
     def test_acl(self):
         self.assertEqual(self.saved_search.access["perms"], None)
         self.saved_search.acl_update(sharing="app", owner="admin", app="search", **{"perms.read": "admin, nobody"})
@@ -241,7 +239,6 @@
             self.saved_search.acl_update,
             sharing="app", app="search", **{"perms.read": "admin, nobody"}
         )
->>>>>>> affb72eb
 
 if __name__ == "__main__":
     import unittest
