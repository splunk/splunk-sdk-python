#!/usr/bin/env python
#
# Copyright © 2011-2023 Splunk, Inc.
#
# Licensed under the Apache License, Version 2.0 (the "License"): you may
# not use this file except in compliance with the License. You may obtain
# a copy of the License at
#
#     http://www.apache.org/licenses/LICENSE-2.0
#
# Unless required by applicable law or agreed to in writing, software
# distributed under the License is distributed on an "AS IS" BASIS, WITHOUT
# WARRANTIES OR CONDITIONS OF ANY KIND, either express or implied. See the
# License for the specific language governing permissions and limitations
# under the License.

<<<<<<< HEAD
=======
from __future__ import absolute_import
import pytest

from tests import testlib
>>>>>>> f8b1586c
import unittest
from tests import testlib

from splunklib import client
from splunklib.binding import AuthenticationError
from splunklib.client import Service
from splunklib.binding import HTTPError


class ServiceTestCase(testlib.SDKTestCase):

    def test_autologin(self):
        service = client.connect(autologin=True, **self.opts.kwargs)
        self.service.restart(timeout=120)
        reader = service.jobs.oneshot("search index=internal | head 1")
        self.assertIsNotNone(reader)

    def test_capabilities(self):
        capabilities = self.service.capabilities
        self.assertTrue(isinstance(capabilities, list))
        self.assertTrue(all([isinstance(c, str) for c in capabilities]))
        self.assertTrue('change_own_password' in capabilities)  # This should always be there...

    def test_info(self):
        info = self.service.info
        keys = ["build", "cpu_arch", "guid", "isFree", "isTrial", "licenseKeys",
                "licenseSignature", "licenseState", "master_guid", "mode",
                "os_build", "os_name", "os_version", "serverName", "version"]
        for key in keys:
            self.assertTrue(key in list(info.keys()))

    def test_info_with_namespace(self):
        # Make sure we're not accessing /servicesNS/admin/search/server/info
        # instead of /services/server/info
        # Backup the values, which are probably set to None
        owner, app = self.service.namespace["owner"], self.service.namespace["app"]

        self.service.namespace["owner"] = self.service.username
        self.service.namespace["app"] = "search"
        try:
            self.assertEqual(self.service.info.licenseState, 'OK')
        except HTTPError as he:
            self.fail(f"Couldn't get the server info, probably got a 403! {he.message}")

        self.service.namespace["owner"] = owner
        self.service.namespace["app"] = app

    def test_without_namespace(self):
        service = client.connect(**self.opts.kwargs)
        service.apps.list()

    def test_app_namespace(self):
        kwargs = self.opts.kwargs.copy()
        kwargs.update({'app': "search", 'owner': None})
        service_ns = client.connect(**kwargs)
        service_ns.apps.list()

    def test_owner_wildcard(self):
        kwargs = self.opts.kwargs.copy()
        kwargs.update({'app': "search", 'owner': "-"})
        service_ns = client.connect(**kwargs)
        service_ns.apps.list()

    def test_default_app(self):
        kwargs = self.opts.kwargs.copy()
        kwargs.update({'app': None, 'owner': "admin"})
        service_ns = client.connect(**kwargs)
        service_ns.apps.list()

    def test_app_wildcard(self):
        kwargs = self.opts.kwargs.copy()
        kwargs.update({'app': "-", 'owner': "admin"})
        service_ns = client.connect(**kwargs)
        service_ns.apps.list()

    def test_user_namespace(self):
        kwargs = self.opts.kwargs.copy()
        kwargs.update({'app': "search", 'owner': "admin"})
        service_ns = client.connect(**kwargs)
        service_ns.apps.list()

    def test_parse(self):
        # At the moment the parse method returns the raw XML. At
        # some point this will change and it will return a nice,
        # objectified form of the results, but for now there's
        # nothing to test but a good response code.
        response = self.service.parse('search * abc="def" | dedup abc')
        self.assertEqual(response.status, 200)

    def test_parse_fail(self):
        try:
            self.service.parse("xyzzy")
            self.fail('Parse on nonsense did not fail')
        except HTTPError as e:
            self.assertEqual(e.status, 400)

    def test_restart(self):
        service = client.connect(**self.opts.kwargs)
        self.service.restart(timeout=300)
        service.login()  # Make sure we are awake

    def test_read_outputs_with_type(self):
        name = testlib.tmpname()
        service = client.connect(**self.opts.kwargs)
        service.post('data/outputs/tcp/syslog', name=name, type='tcp')
        entity = client.Entity(service, 'data/outputs/tcp/syslog/' + name)
        self.assertTrue('tcp', entity.content.type)

        if service.restart_required:
            self.restartSplunk()
        service = client.connect(**self.opts.kwargs)
        client.Entity(service, 'data/outputs/tcp/syslog/' + name).delete()
        if service.restart_required:
            self.restartSplunk()

    def test_splunk_version(self):
        service = client.connect(**self.opts.kwargs)
        v = service.splunk_version
        self.assertTrue(isinstance(v, tuple))
        self.assertTrue(len(v) >= 2)
        for p in v:
            self.assertTrue(isinstance(p, int) and p >= 0)

        for version in [(4, 3, 3), (5,), (5, 0, 1)]:
            with self.fake_splunk_version(version):
                self.assertEqual(version, self.service.splunk_version)

    def test_query_without_login_raises_auth_error(self):
        service = self._create_unauthenticated_service()
        self.assertRaises(AuthenticationError, lambda: service.indexes.list())

    # This behavior is needed for backward compatibility for code
    # prior to the introduction of AuthenticationError
    def test_query_without_login_raises_http_401(self):
        service = self._create_unauthenticated_service()
        try:
            service.indexes.list()
            self.fail('Expected HTTP 401.')
        except HTTPError as he:
            if he.status == 401:
                # Good
                pass
            else:
                raise

    def _create_unauthenticated_service(self):
        return Service(**{
            'host': self.opts.kwargs['host'],
            'port': self.opts.kwargs['port'],
            'scheme': self.opts.kwargs['scheme']
        })

    # To check the HEC event endpoint using Endpoint instance
    @pytest.mark.smoke
    def test_hec_event(self):
        import json
        service_hec = client.connect(host='localhost', scheme='https', port=8088,
                                     token="11111111-1111-1111-1111-1111111111113")
        event_collector_endpoint = client.Endpoint(service_hec, "/services/collector/event")
        msg = {"index": "main", "event": "Hello World"}
        response = event_collector_endpoint.post("", body=json.dumps(msg))
        self.assertEqual(response.status, 200)


class TestCookieAuthentication(unittest.TestCase):
    def setUp(self):
        self.opts = testlib.parse([], {}, ".env")
        self.service = client.Service(**self.opts.kwargs)

    if getattr(unittest.TestCase, 'assertIsNotNone', None) is None:

        def assertIsNotNone(self, obj, msg=None):
            if obj is None:
                raise self.failureException(msg or f'{obj} is not None')

    def test_login_and_store_cookie(self):
        self.assertIsNotNone(self.service.get_cookies())
        self.assertEqual(len(self.service.get_cookies()), 0)
        self.service.login()
        self.assertIsNotNone(self.service.get_cookies())
        self.assertNotEqual(self.service.get_cookies(), {})
        self.assertEqual(len(self.service.get_cookies()), 1)

    def test_login_with_cookie(self):
        self.service.login()
        self.assertIsNotNone(self.service.get_cookies())
        # Use the cookie from the other service as the only auth param (don't need user/password)
        service2 = client.Service(**{"cookie": "%s=%s" % list(self.service.get_cookies().items())[0]})
        service2.login()
        self.assertEqual(len(service2.get_cookies()), 1)
        self.assertEqual(service2.get_cookies(), self.service.get_cookies())
        self.assertEqual(len(service2.get_cookies()), len(self.service.get_cookies()))
        self.assertEqual(list(service2.get_cookies().keys())[0][:8], "splunkd_")
        self.assertEqual(service2.apps.get().status, 200)

    def test_login_fails_with_bad_cookie(self):
        bad_cookie = {'bad': 'cookie'}
        service2 = client.Service()
        self.assertEqual(len(service2.get_cookies()), 0)
        service2.get_cookies().update(bad_cookie)
        self.assertEqual(service2.get_cookies(), {'bad': 'cookie'})

        # Should get an error with a bad cookie
        try:
            service2.login()
            self.fail()
        except AuthenticationError as ae:
            self.assertEqual(str(ae), "Login failed.")

    def test_autologin_with_cookie(self):
        self.service.login()
        self.assertTrue(self.service.has_cookies())
        service = client.connect(
            autologin=True,
            cookie="%s=%s" % list(self.service.get_cookies().items())[0],
            **self.opts.kwargs)
        self.assertTrue(service.has_cookies())
        self.service.restart(timeout=120)
        reader = service.jobs.oneshot("search index=internal | head 1")
        self.assertIsNotNone(reader)

    def test_login_fails_with_no_cookie(self):
        service2 = client.Service()
        self.assertEqual(len(service2.get_cookies()), 0)

        # Should get an error when no authentication method
        try:
            service2.login()
            self.fail()
        except AuthenticationError as ae:
            self.assertEqual(str(ae), "Login failed.")

    def test_login_with_multiple_cookie_headers(self):
        cookies = {
            'bad': 'cookie',
            'something_else': 'bad'
        }
        self.service.logout()
        self.service.get_cookies().update(cookies)

        self.service.login()
        self.assertEqual(self.service.apps.get().status, 200)

    def test_login_with_multiple_cookies(self):
        bad_cookie = 'bad=cookie'
        self.service.login()
        self.assertIsNotNone(self.service.get_cookies())

        service2 = client.Service(**{"cookie": bad_cookie})

        # Should get an error with a bad cookie
        try:
            service2.login()
            self.fail()
        except AuthenticationError as ae:
            self.assertEqual(str(ae), "Login failed.")

            # Add on valid cookies, and try to use all of them
            service2.get_cookies().update(self.service.get_cookies())

            self.assertEqual(len(service2.get_cookies()), 2)
            self.service.get_cookies().update({'bad': 'cookie'})
            self.assertEqual(service2.get_cookies(), self.service.get_cookies())
            self.assertEqual(len(service2.get_cookies()), 2)
            self.assertTrue([cookie for cookie in service2.get_cookies() if "splunkd_" in cookie])
            self.assertTrue('bad' in service2.get_cookies())
            self.assertEqual(service2.get_cookies()['bad'], 'cookie')
            self.assertEqual(set(self.service.get_cookies()), set(service2.get_cookies()))
            service2.login()
            self.assertEqual(service2.apps.get().status, 200)


class TestSettings(testlib.SDKTestCase):
    def test_read_settings(self):
        settings = self.service.settings
        # Verify that settings contains the keys we expect
        keys = [
            "SPLUNK_DB", "SPLUNK_HOME", "enableSplunkWebSSL", "host",
            "httpport", "mgmtHostPort", "minFreeSpace", "pass4SymmKey",
            "serverName", "sessionTimeout", "startwebserver", "trustedIP"
        ]
        for key in keys:
            self.assertTrue(key in settings)

    def test_update_settings(self):
        settings = self.service.settings
        # Verify that we can update the settings
        original = settings['sessionTimeout']
        self.assertTrue(original != "42h")
        settings.update(sessionTimeout="42h")
        settings.refresh()
        updated = settings['sessionTimeout']
        self.assertEqual(updated, "42h")

        # Restore (and verify) original value
        settings.update(sessionTimeout=original)
        settings.refresh()
        updated = settings['sessionTimeout']
        self.assertEqual(updated, original)
        self.restartSplunk()


class TestTrailing(unittest.TestCase):
    template = '/servicesNS/boris/search/another/path/segment/that runs on'

    def test_raises_when_not_found_first(self):
        self.assertRaises(ValueError, client._trailing, 'this is a test', 'boris')

    def test_raises_when_not_found_second(self):
        self.assertRaises(ValueError, client._trailing, 'this is a test', 's is', 'boris')

    def test_no_args_is_identity(self):
        self.assertEqual(self.template, client._trailing(self.template))

    def test_trailing_with_one_arg_works(self):
        self.assertEqual('boris/search/another/path/segment/that runs on',
                         client._trailing(self.template, 'ervicesNS/'))

    def test_trailing_with_n_args_works(self):
        self.assertEqual(
            'another/path/segment/that runs on',
            client._trailing(self.template, 'servicesNS/', '/', '/')
        )


class TestEntityNamespacing(testlib.SDKTestCase):
    def test_proper_namespace_with_arguments(self):
        entity = self.service.apps['search']
        self.assertEqual((None, None, "global"), entity._proper_namespace(sharing="global"))
        self.assertEqual((None, "search", "app"), entity._proper_namespace(sharing="app", app="search"))
        self.assertEqual(
            ("admin", "search", "user"),
            entity._proper_namespace(sharing="user", app="search", owner="admin")
        )

    def test_proper_namespace_with_entity_namespace(self):
        entity = self.service.apps['search']
        namespace = (entity.access.owner, entity.access.app, entity.access.sharing)
        self.assertEqual(namespace, entity._proper_namespace())

    def test_proper_namespace_with_service_namespace(self):
        entity = client.Entity(self.service, client.PATH_APPS + "search")
        del entity._state['access']
        namespace = (self.service.namespace.owner,
                     self.service.namespace.app,
                     self.service.namespace.sharing)
        self.assertEqual(namespace, entity._proper_namespace())


if __name__ == "__main__":

    unittest.main()<|MERGE_RESOLUTION|>--- conflicted
+++ resolved
@@ -14,13 +14,6 @@
 # License for the specific language governing permissions and limitations
 # under the License.
 
-<<<<<<< HEAD
-=======
-from __future__ import absolute_import
-import pytest
-
-from tests import testlib
->>>>>>> f8b1586c
 import unittest
 from tests import testlib
 
