--- conflicted
+++ resolved
@@ -1,18 +1,8 @@
-from tests import testlib
-<<<<<<< HEAD
-from utils import dslice
-=======
-
 import unittest
 import os
 import sys
-
-try:
-    from utils import *
-except ImportError:
-    raise Exception("Add the SDK repository to your PYTHONPATH to run the test cases "
-                    "(e.g., export PYTHONPATH=~/splunk-sdk-python.")
->>>>>>> 418a174b
+from tests import testlib
+from utils import dslice
 
 TEST_DICT = {
     'username': 'admin',
